--- conflicted
+++ resolved
@@ -1,152 +1,147 @@
-/*++
-Copyright (c) Microsoft Corporation
-Licensed under the MIT license.
-
-Module Name:
-- Theme.hpp
-
-Abstract:
-- A Theme represents a collection of settings which control the appearance of
-  the Terminal window itself. Things like the color of the titlebar, the style
-  of the tabs.
-
-Author(s):
-- Mike Griese - March 2022
-
---*/
-#pragma once
-
-#include "MTSMSettings.h"
-
-#include "ThemeColor.g.h"
-#include "WindowTheme.g.h"
-#include "TabRowTheme.g.h"
-#include "TabTheme.g.h"
-#include "ThemePair.g.h"
-#include "Theme.g.h"
-
-#include "JsonUtils.h"
-
-namespace winrt::Microsoft::Terminal::Settings::Model::implementation
-{
-    struct ThemePair : ThemePairT<ThemePair>
-    {
-    public:
-        ThemePair() = default;
-        explicit ThemePair(const winrt::hstring& name) noexcept :
-            _DarkName{ name },
-            _LightName{ name } {};
-
-        explicit ThemePair(const winrt::hstring& lightName, const winrt::hstring& darkName) noexcept :
-            _DarkName{ darkName },
-            _LightName{ lightName } {};
-
-        static com_ptr<ThemePair> FromJson(const Json::Value& json);
-        Json::Value ToJson() const;
-        com_ptr<ThemePair> Copy() const;
-
-        WINRT_PROPERTY(winrt::hstring, DarkName);
-        WINRT_PROPERTY(winrt::hstring, LightName);
-    };
-
-    struct ThemeColor : ThemeColorT<ThemeColor>
-    {
-    public:
-        ThemeColor() noexcept = default;
-        static winrt::Microsoft::Terminal::Settings::Model::ThemeColor FromColor(const winrt::Microsoft::Terminal::Core::Color& coreColor) noexcept;
-        static winrt::Microsoft::Terminal::Settings::Model::ThemeColor FromAccent() noexcept;
-        static winrt::Microsoft::Terminal::Settings::Model::ThemeColor FromTerminalBackground() noexcept;
-
-        static til::color ColorFromBrush(const winrt::Windows::UI::Xaml::Media::Brush& brush);
-
-        winrt::Windows::UI::Xaml::Media::Brush Evaluate(const winrt::Windows::UI::Xaml::ResourceDictionary& res,
-                                                        const winrt::Windows::UI::Xaml::Media::Brush& terminalBackground,
-                                                        const bool forTitlebar);
-        uint8_t UnfocusedTabOpacity() const noexcept;
-
-        WINRT_PROPERTY(til::color, Color);
-        WINRT_PROPERTY(winrt::Microsoft::Terminal::Settings::Model::ThemeColorType, ColorType);
-    };
-
-#define THEME_SETTINGS_INITIALIZE(type, name, jsonKey, ...) \
-    WINRT_PROPERTY(type, name, ##__VA_ARGS__)
-
-#define THEME_OBJECT(className, macro)         \
-    struct className : className##T<className> \
-    {                                          \
-        winrt::com_ptr<className> Copy();      \
-        Json::Value ToJson();                  \
-                                               \
-        macro(THEME_SETTINGS_INITIALIZE);      \
-    };
-
-    THEME_OBJECT(WindowTheme, MTSM_THEME_WINDOW_SETTINGS);
-    THEME_OBJECT(TabRowTheme, MTSM_THEME_TABROW_SETTINGS);
-    THEME_OBJECT(TabTheme, MTSM_THEME_TAB_SETTINGS);
-
-    struct Theme : ThemeT<Theme>
-    {
-    public:
-        Theme() = default;
-        Theme(const winrt::Windows::UI::Xaml::ElementTheme& requestedTheme) noexcept;
-
-        com_ptr<Theme> Copy() const;
-
-        hstring ToString();
-
-        static com_ptr<Theme> FromJson(const Json::Value& json);
-        void LayerJson(const Json::Value& json);
-        Json::Value ToJson() const;
-
-        winrt::Windows::UI::Xaml::ElementTheme RequestedTheme() const noexcept;
-        bool IsActuallyDarkTheme() const;
-
-        WINRT_PROPERTY(winrt::hstring, Name);
-
-        MTSM_THEME_SETTINGS(THEME_SETTINGS_INITIALIZE)
-
-    private:
-    };
-
-#undef THEME_SETTINGS_INITIALIZE
-#undef THEME_OBJECT
-}
-
-namespace winrt::Microsoft::Terminal::Settings::Model::factory_implementation
-{
-    BASIC_FACTORY(ThemeColor);
-    BASIC_FACTORY(Theme);
-    BASIC_FACTORY(ThemePair);
-}
-
-namespace Microsoft::Terminal::Settings::Model::JsonUtils
-{
-<<<<<<< HEAD
-    // using namespace winrt::Microsoft::Terminal::Settings::Model;
-
-=======
->>>>>>> 40afe5e6
-    template<>
-    struct ConversionTrait<winrt::Microsoft::Terminal::Settings::Model::ThemePair>
-    {
-        winrt::Microsoft::Terminal::Settings::Model::ThemePair FromJson(const Json::Value& json)
-        {
-            return *winrt::Microsoft::Terminal::Settings::Model::implementation::ThemePair::FromJson(json);
-        }
-
-        bool CanConvert(const Json::Value& json) const
-        {
-            return json.isObject() || json.isString();
-        }
-
-        Json::Value ToJson(const winrt::Microsoft::Terminal::Settings::Model::ThemePair& val)
-        {
-            return winrt::get_self<winrt::Microsoft::Terminal::Settings::Model::implementation::ThemePair>(val)->ToJson();
-        }
-
-        std::string TypeDescription() const
-        {
-            return "ThemePair{ string, string }";
-        }
-    };
-}
+/*++
+Copyright (c) Microsoft Corporation
+Licensed under the MIT license.
+
+Module Name:
+- Theme.hpp
+
+Abstract:
+- A Theme represents a collection of settings which control the appearance of
+  the Terminal window itself. Things like the color of the titlebar, the style
+  of the tabs.
+
+Author(s):
+- Mike Griese - March 2022
+
+--*/
+#pragma once
+
+#include "MTSMSettings.h"
+
+#include "ThemeColor.g.h"
+#include "WindowTheme.g.h"
+#include "TabRowTheme.g.h"
+#include "TabTheme.g.h"
+#include "ThemePair.g.h"
+#include "Theme.g.h"
+
+#include "JsonUtils.h"
+
+namespace winrt::Microsoft::Terminal::Settings::Model::implementation
+{
+    struct ThemePair : ThemePairT<ThemePair>
+    {
+    public:
+        ThemePair() = default;
+        explicit ThemePair(const winrt::hstring& name) noexcept :
+            _DarkName{ name },
+            _LightName{ name } {};
+
+        explicit ThemePair(const winrt::hstring& lightName, const winrt::hstring& darkName) noexcept :
+            _DarkName{ darkName },
+            _LightName{ lightName } {};
+
+        static com_ptr<ThemePair> FromJson(const Json::Value& json);
+        Json::Value ToJson() const;
+        com_ptr<ThemePair> Copy() const;
+
+        WINRT_PROPERTY(winrt::hstring, DarkName);
+        WINRT_PROPERTY(winrt::hstring, LightName);
+    };
+
+    struct ThemeColor : ThemeColorT<ThemeColor>
+    {
+    public:
+        ThemeColor() noexcept = default;
+        static winrt::Microsoft::Terminal::Settings::Model::ThemeColor FromColor(const winrt::Microsoft::Terminal::Core::Color& coreColor) noexcept;
+        static winrt::Microsoft::Terminal::Settings::Model::ThemeColor FromAccent() noexcept;
+        static winrt::Microsoft::Terminal::Settings::Model::ThemeColor FromTerminalBackground() noexcept;
+
+        static til::color ColorFromBrush(const winrt::Windows::UI::Xaml::Media::Brush& brush);
+
+        winrt::Windows::UI::Xaml::Media::Brush Evaluate(const winrt::Windows::UI::Xaml::ResourceDictionary& res,
+                                                        const winrt::Windows::UI::Xaml::Media::Brush& terminalBackground,
+                                                        const bool forTitlebar);
+        uint8_t UnfocusedTabOpacity() const noexcept;
+
+        WINRT_PROPERTY(til::color, Color);
+        WINRT_PROPERTY(winrt::Microsoft::Terminal::Settings::Model::ThemeColorType, ColorType);
+    };
+
+#define THEME_SETTINGS_INITIALIZE(type, name, jsonKey, ...) \
+    WINRT_PROPERTY(type, name, ##__VA_ARGS__)
+
+#define THEME_OBJECT(className, macro)         \
+    struct className : className##T<className> \
+    {                                          \
+        winrt::com_ptr<className> Copy();      \
+        Json::Value ToJson();                  \
+                                               \
+        macro(THEME_SETTINGS_INITIALIZE);      \
+    };
+
+    THEME_OBJECT(WindowTheme, MTSM_THEME_WINDOW_SETTINGS);
+    THEME_OBJECT(TabRowTheme, MTSM_THEME_TABROW_SETTINGS);
+    THEME_OBJECT(TabTheme, MTSM_THEME_TAB_SETTINGS);
+
+    struct Theme : ThemeT<Theme>
+    {
+    public:
+        Theme() = default;
+        Theme(const winrt::Windows::UI::Xaml::ElementTheme& requestedTheme) noexcept;
+
+        com_ptr<Theme> Copy() const;
+
+        hstring ToString();
+
+        static com_ptr<Theme> FromJson(const Json::Value& json);
+        void LayerJson(const Json::Value& json);
+        Json::Value ToJson() const;
+
+        winrt::Windows::UI::Xaml::ElementTheme RequestedTheme() const noexcept;
+        bool IsActuallyDarkTheme() const;
+
+        WINRT_PROPERTY(winrt::hstring, Name);
+
+        MTSM_THEME_SETTINGS(THEME_SETTINGS_INITIALIZE)
+
+    private:
+    };
+
+#undef THEME_SETTINGS_INITIALIZE
+#undef THEME_OBJECT
+}
+
+namespace winrt::Microsoft::Terminal::Settings::Model::factory_implementation
+{
+    BASIC_FACTORY(ThemeColor);
+    BASIC_FACTORY(Theme);
+    BASIC_FACTORY(ThemePair);
+}
+
+namespace Microsoft::Terminal::Settings::Model::JsonUtils
+{
+    template<>
+    struct ConversionTrait<winrt::Microsoft::Terminal::Settings::Model::ThemePair>
+    {
+        winrt::Microsoft::Terminal::Settings::Model::ThemePair FromJson(const Json::Value& json)
+        {
+            return *winrt::Microsoft::Terminal::Settings::Model::implementation::ThemePair::FromJson(json);
+        }
+
+        bool CanConvert(const Json::Value& json) const
+        {
+            return json.isObject() || json.isString();
+        }
+
+        Json::Value ToJson(const winrt::Microsoft::Terminal::Settings::Model::ThemePair& val)
+        {
+            return winrt::get_self<winrt::Microsoft::Terminal::Settings::Model::implementation::ThemePair>(val)->ToJson();
+        }
+
+        std::string TypeDescription() const
+        {
+            return "ThemePair{ string, string }";
+        }
+    };
+}