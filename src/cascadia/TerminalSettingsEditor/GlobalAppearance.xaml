--- conflicted
+++ resolved
@@ -1,121 +1,110 @@
-<!--
-    Copyright (c) Microsoft Corporation. All rights reserved. Licensed under
-    the MIT License. See LICENSE in the project root for license information.
--->
-<Page x:Class="Microsoft.Terminal.Settings.Editor.GlobalAppearance"
-      xmlns="http://schemas.microsoft.com/winfx/2006/xaml/presentation"
-      xmlns:x="http://schemas.microsoft.com/winfx/2006/xaml"
-      xmlns:d="http://schemas.microsoft.com/expression/blend/2008"
-      xmlns:local="using:Microsoft.Terminal.Settings.Editor"
-      xmlns:mc="http://schemas.openxmlformats.org/markup-compatibility/2006"
-      xmlns:muxc="using:Microsoft.UI.Xaml.Controls"
-      mc:Ignorable="d">
-
-    <Page.Resources>
-        <ResourceDictionary>
-            <ResourceDictionary.MergedDictionaries>
-                <ResourceDictionary Source="CommonResources.xaml" />
-            </ResourceDictionary.MergedDictionaries>
-
-            <DataTemplate x:Key="EnumComboBoxTemplate"
-                          x:DataType="local:EnumEntry">
-                <TextBlock Text="{x:Bind EnumName, Mode=OneWay}" />
-            </DataTemplate>
-        </ResourceDictionary>
-    </Page.Resources>
-
-    <ScrollViewer ViewChanging="ViewChanging">
-        <StackPanel Style="{StaticResource SettingsStackStyle}">
-            <!--  Language  -->
-            <local:SettingContainer x:Uid="Globals_Language"
-                                    Visibility="{x:Bind LanguageSelectorAvailable}">
-                <ComboBox ItemsSource="{x:Bind LanguageList}"
-                          SelectedItem="{x:Bind CurrentLanguage, Mode=TwoWay}">
-                    <ComboBox.ItemTemplate>
-                        <DataTemplate x:DataType="x:String">
-                            <TextBlock Text="{x:Bind local:GlobalAppearance.LanguageDisplayConverter((x:String))}" />
-                        </DataTemplate>
-                    </ComboBox.ItemTemplate>
-                </ComboBox>
-            </local:SettingContainer>
-
-<<<<<<< HEAD
-            <!--  Theme TODO!  -->
-            <!-- <local:SettingContainer x:Uid="Globals_Theme"
-                                    Style="{StaticResource ExpanderSettingContainerStyle}">
-                <muxc:RadioButtons AutomationProperties.AccessibilityView="Content"
-                                   ItemTemplate="{StaticResource EnumRadioButtonTemplate}"
-                                   ItemsSource="{x:Bind ThemeList, Mode=OneWay}"
-                                   SelectedItem="{x:Bind CurrentTheme, Mode=TwoWay}" />
-            </local:SettingContainer>-->
-=======
-            <!--  Theme  -->
-            <local:SettingContainer x:Uid="Globals_Theme">
-                <ComboBox AutomationProperties.AccessibilityView="Content"
-                          ItemTemplate="{StaticResource EnumComboBoxTemplate}"
-                          ItemsSource="{x:Bind ThemeList, Mode=OneWay}"
-                          SelectedItem="{x:Bind CurrentTheme, Mode=TwoWay}"
-                          Style="{StaticResource ComboBoxSettingStyle}" />
-            </local:SettingContainer>
->>>>>>> 57c3953a
-
-            <!--  Always show tabs  -->
-            <local:SettingContainer x:Uid="Globals_AlwaysShowTabs">
-                <ToggleSwitch IsOn="{x:Bind State.Globals.AlwaysShowTabs, Mode=TwoWay}"
-                              Style="{StaticResource ToggleSwitchInExpanderStyle}" />
-            </local:SettingContainer>
-
-            <!--  Show Titlebar  -->
-            <local:SettingContainer x:Uid="Globals_ShowTitlebar">
-                <ToggleSwitch IsOn="{x:Bind State.Globals.ShowTabsInTitlebar, Mode=TwoWay}"
-                              Style="{StaticResource ToggleSwitchInExpanderStyle}" />
-            </local:SettingContainer>
-
-            <!--  Show Acrylic in Tab Row  -->
-            <local:SettingContainer x:Uid="Globals_AcrylicTabRow">
-                <ToggleSwitch IsOn="{x:Bind State.Globals.UseAcrylicInTabRow, Mode=TwoWay}"
-                              Style="{StaticResource ToggleSwitchInExpanderStyle}" />
-            </local:SettingContainer>
-
-            <!--  Show Title in Titlebar  -->
-            <local:SettingContainer x:Uid="Globals_ShowTitleInTitlebar">
-                <ToggleSwitch IsOn="{x:Bind State.Globals.ShowTitleInTitlebar, Mode=TwoWay}"
-                              Style="{StaticResource ToggleSwitchInExpanderStyle}" />
-            </local:SettingContainer>
-
-            <!--  Always on Top  -->
-            <local:SettingContainer x:Uid="Globals_AlwaysOnTop">
-                <ToggleSwitch IsOn="{x:Bind State.Globals.AlwaysOnTop, Mode=TwoWay}"
-                              Style="{StaticResource ToggleSwitchInExpanderStyle}" />
-            </local:SettingContainer>
-
-            <!--  Tab Width Mode  -->
-            <local:SettingContainer x:Uid="Globals_TabWidthMode">
-                <ComboBox AutomationProperties.AccessibilityView="Content"
-                          ItemTemplate="{StaticResource EnumComboBoxTemplate}"
-                          ItemsSource="{x:Bind TabWidthModeList, Mode=OneWay}"
-                          SelectedItem="{x:Bind CurrentTabWidthMode, Mode=TwoWay}"
-                          Style="{StaticResource ComboBoxSettingStyle}" />
-            </local:SettingContainer>
-
-            <!--  Disable Animations  -->
-            <!--  NOTE: the UID is "DisablePaneAnimationsReversed" not "DisablePaneAnimations". See GH#9124 for more details.  -->
-            <local:SettingContainer x:Uid="Globals_DisableAnimationsReversed">
-                <ToggleSwitch IsOn="{x:Bind local:Converters.InvertBoolean(State.Globals.DisableAnimations), BindBack=State.Globals.SetInvertedDisableAnimationsValue, Mode=TwoWay}"
-                              Style="{StaticResource ToggleSwitchInExpanderStyle}" />
-            </local:SettingContainer>
-
-            <!--  Always Show Notification Icon  -->
-            <local:SettingContainer x:Uid="Globals_AlwaysShowNotificationIcon">
-                <ToggleSwitch IsOn="{x:Bind State.Globals.AlwaysShowNotificationIcon, Mode=TwoWay}"
-                              Style="{StaticResource ToggleSwitchInExpanderStyle}" />
-            </local:SettingContainer>
-
-            <!--  Minimize To Notification Area  -->
-            <local:SettingContainer x:Uid="Globals_MinimizeToNotificationArea">
-                <ToggleSwitch IsOn="{x:Bind State.Globals.MinimizeToNotificationArea, Mode=TwoWay}"
-                              Style="{StaticResource ToggleSwitchInExpanderStyle}" />
-            </local:SettingContainer>
-        </StackPanel>
-    </ScrollViewer>
-</Page>
+<!--
+    Copyright (c) Microsoft Corporation. All rights reserved. Licensed under
+    the MIT License. See LICENSE in the project root for license information.
+-->
+<Page x:Class="Microsoft.Terminal.Settings.Editor.GlobalAppearance"
+      xmlns="http://schemas.microsoft.com/winfx/2006/xaml/presentation"
+      xmlns:x="http://schemas.microsoft.com/winfx/2006/xaml"
+      xmlns:d="http://schemas.microsoft.com/expression/blend/2008"
+      xmlns:local="using:Microsoft.Terminal.Settings.Editor"
+      xmlns:mc="http://schemas.openxmlformats.org/markup-compatibility/2006"
+      xmlns:muxc="using:Microsoft.UI.Xaml.Controls"
+      mc:Ignorable="d">
+
+    <Page.Resources>
+        <ResourceDictionary>
+            <ResourceDictionary.MergedDictionaries>
+                <ResourceDictionary Source="CommonResources.xaml" />
+            </ResourceDictionary.MergedDictionaries>
+
+            <DataTemplate x:Key="EnumComboBoxTemplate"
+                          x:DataType="local:EnumEntry">
+                <TextBlock Text="{x:Bind EnumName, Mode=OneWay}" />
+            </DataTemplate>
+        </ResourceDictionary>
+    </Page.Resources>
+
+    <ScrollViewer ViewChanging="ViewChanging">
+        <StackPanel Style="{StaticResource SettingsStackStyle}">
+            <!--  Language  -->
+            <local:SettingContainer x:Uid="Globals_Language"
+                                    Visibility="{x:Bind LanguageSelectorAvailable}">
+                <ComboBox ItemsSource="{x:Bind LanguageList}"
+                          SelectedItem="{x:Bind CurrentLanguage, Mode=TwoWay}">
+                    <ComboBox.ItemTemplate>
+                        <DataTemplate x:DataType="x:String">
+                            <TextBlock Text="{x:Bind local:GlobalAppearance.LanguageDisplayConverter((x:String))}" />
+                        </DataTemplate>
+                    </ComboBox.ItemTemplate>
+                </ComboBox>
+            </local:SettingContainer>
+
+            <!--  Theme TODO!  -->
+            <!-- <local:SettingContainer x:Uid="Globals_Theme">
+                <ComboBox AutomationProperties.AccessibilityView="Content"
+                          ItemTemplate="{StaticResource EnumComboBoxTemplate}"
+                          ItemsSource="{x:Bind ThemeList, Mode=OneWay}"
+                          SelectedItem="{x:Bind CurrentTheme, Mode=TwoWay}"
+                          Style="{StaticResource ComboBoxSettingStyle}" />
+            </local:SettingContainer>-->
+
+            <!--  Always show tabs  -->
+            <local:SettingContainer x:Uid="Globals_AlwaysShowTabs">
+                <ToggleSwitch IsOn="{x:Bind State.Globals.AlwaysShowTabs, Mode=TwoWay}"
+                              Style="{StaticResource ToggleSwitchInExpanderStyle}" />
+            </local:SettingContainer>
+
+            <!--  Show Titlebar  -->
+            <local:SettingContainer x:Uid="Globals_ShowTitlebar">
+                <ToggleSwitch IsOn="{x:Bind State.Globals.ShowTabsInTitlebar, Mode=TwoWay}"
+                              Style="{StaticResource ToggleSwitchInExpanderStyle}" />
+            </local:SettingContainer>
+
+            <!--  Show Acrylic in Tab Row  -->
+            <local:SettingContainer x:Uid="Globals_AcrylicTabRow">
+                <ToggleSwitch IsOn="{x:Bind State.Globals.UseAcrylicInTabRow, Mode=TwoWay}"
+                              Style="{StaticResource ToggleSwitchInExpanderStyle}" />
+            </local:SettingContainer>
+
+            <!--  Show Title in Titlebar  -->
+            <local:SettingContainer x:Uid="Globals_ShowTitleInTitlebar">
+                <ToggleSwitch IsOn="{x:Bind State.Globals.ShowTitleInTitlebar, Mode=TwoWay}"
+                              Style="{StaticResource ToggleSwitchInExpanderStyle}" />
+            </local:SettingContainer>
+
+            <!--  Always on Top  -->
+            <local:SettingContainer x:Uid="Globals_AlwaysOnTop">
+                <ToggleSwitch IsOn="{x:Bind State.Globals.AlwaysOnTop, Mode=TwoWay}"
+                              Style="{StaticResource ToggleSwitchInExpanderStyle}" />
+            </local:SettingContainer>
+
+            <!--  Tab Width Mode  -->
+            <local:SettingContainer x:Uid="Globals_TabWidthMode">
+                <ComboBox AutomationProperties.AccessibilityView="Content"
+                          ItemTemplate="{StaticResource EnumComboBoxTemplate}"
+                          ItemsSource="{x:Bind TabWidthModeList, Mode=OneWay}"
+                          SelectedItem="{x:Bind CurrentTabWidthMode, Mode=TwoWay}"
+                          Style="{StaticResource ComboBoxSettingStyle}" />
+            </local:SettingContainer>
+
+            <!--  Disable Animations  -->
+            <!--  NOTE: the UID is "DisablePaneAnimationsReversed" not "DisablePaneAnimations". See GH#9124 for more details.  -->
+            <local:SettingContainer x:Uid="Globals_DisableAnimationsReversed">
+                <ToggleSwitch IsOn="{x:Bind local:Converters.InvertBoolean(State.Globals.DisableAnimations), BindBack=State.Globals.SetInvertedDisableAnimationsValue, Mode=TwoWay}"
+                              Style="{StaticResource ToggleSwitchInExpanderStyle}" />
+            </local:SettingContainer>
+
+            <!--  Always Show Notification Icon  -->
+            <local:SettingContainer x:Uid="Globals_AlwaysShowNotificationIcon">
+                <ToggleSwitch IsOn="{x:Bind State.Globals.AlwaysShowNotificationIcon, Mode=TwoWay}"
+                              Style="{StaticResource ToggleSwitchInExpanderStyle}" />
+            </local:SettingContainer>
+
+            <!--  Minimize To Notification Area  -->
+            <local:SettingContainer x:Uid="Globals_MinimizeToNotificationArea">
+                <ToggleSwitch IsOn="{x:Bind State.Globals.MinimizeToNotificationArea, Mode=TwoWay}"
+                              Style="{StaticResource ToggleSwitchInExpanderStyle}" />
+            </local:SettingContainer>
+        </StackPanel>
+    </ScrollViewer>
+</Page>