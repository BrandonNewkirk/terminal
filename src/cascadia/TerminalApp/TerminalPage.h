--- conflicted
+++ resolved
@@ -173,11 +173,9 @@
         void _SetNewTabButtonColor(const Windows::UI::Color& color, const Windows::UI::Color& accentColor);
         void _ClearNewTabButtonColor();
 
-<<<<<<< HEAD
+        void _CompleteInitialization();
+
         void _CommandPaletteClosed(const IInspectable& sender, const Windows::UI::Xaml::RoutedEventArgs& eventArgs);
-=======
-        void _CompleteInitialization();
->>>>>>> 807d2cf2
 
 #pragma region ActionHandlers
         // These are all defined in AppActionHandlers.cpp
