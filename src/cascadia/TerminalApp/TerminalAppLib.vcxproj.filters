﻿<?xml version="1.0" encoding="utf-8"?>
<Project ToolsVersion="4.0" xmlns="http://schemas.microsoft.com/developer/msbuild/2003">
  <ItemGroup>
    <Natvis Include="$(SolutionDir)tools\ConsoleTypes.natvis" />
  </ItemGroup>
  <ItemGroup>
    <PRIResource Include="Resources\en-US\Resources.resw" />
  </ItemGroup>
  <ItemGroup>
    <ClCompile Include="init.cpp" />
    <ClCompile Include="pch.cpp" />
    <ClCompile Include="$(GeneratedFilesDir)module.g.cpp" />
    <ClCompile Include="Pane.cpp">
      <Filter>pane</Filter>
    </ClCompile>
    <ClCompile Include="Tab.cpp">
      <Filter>tab</Filter>
    </ClCompile>
    <ClCompile Include="Pane.LayoutSizeNode.cpp">
      <Filter>pane</Filter>
    </ClCompile>
    <ClCompile Include="AppCommandlineArgs.cpp" />
    <ClCompile Include="Commandline.cpp" />
    <ClCompile Include="ColorHelper.cpp" />
    <ClCompile Include="DebugTapConnection.cpp" />
    <ClCompile Include="Utils.cpp" />
    <ClCompile Include="TerminalSettings.cpp">
      <Filter>settings</Filter>
    </ClCompile>
    <ClCompile Include="Jumplist.cpp" />
    <ClCompile Include="Tab.cpp">
      <Filter>tab</Filter>
    </ClCompile>
<<<<<<< HEAD
    <ClCompile Include="SettingsTab.cpp">
      <Filter>tab</Filter>
=======
    <ClCompile Include="FilteredCommand.cpp">
      <Filter>commandPalette</Filter>
    </ClCompile>
    <ClCompile Include="HighlightedText.cpp">
      <Filter>highlightedText</Filter>
>>>>>>> 1aff3bc2
    </ClCompile>
  </ItemGroup>
  <ItemGroup>
    <ClInclude Include="Utils.h" />
    <ClInclude Include="TerminalWarnings.h" />
    <ClInclude Include="pch.h" />
    <ClInclude Include="App.base.h">
      <Filter>app</Filter>
    </ClInclude>
    <ClInclude Include="Pane.h">
      <Filter>pane</Filter>
    </ClInclude>
    <ClInclude Include="Tab.h">
      <Filter>tab</Filter>
    </ClInclude>
    <ClInclude Include="AppCommandlineArgs.h" />
    <ClInclude Include="Commandline.h" />
    <ClInclude Include="DebugTapConnection.h" />
    <ClInclude Include="ColorHelper.h" />
    <ClInclude Include="TerminalSettings.h">
      <Filter>settings</Filter>
    </ClInclude>
      <ClInclude Include="Jumplist.h" />
    <ClInclude Include="Tab.h">
      <Filter>tab</Filter>
    </ClInclude>
<<<<<<< HEAD
    <ClInclude Include="SettingsTab.h">
      <Filter>tab</Filter>
=======
    <ClInclude Include="FilteredCommand.h">
      <Filter>commandPalette</Filter>
    </ClInclude>
    <ClInclude Include="HighlightedText.h">
      <Filter>highlightedText</Filter>
>>>>>>> 1aff3bc2
    </ClInclude>
  </ItemGroup>
  <ItemGroup>
    <Midl Include="AppLogic.idl">
      <Filter>app</Filter>
    </Midl>
    <Midl Include="ActionArgs.idl">
      <Filter>settings</Filter>
    </Midl>
    <Midl Include="AppKeyBindings.idl">
      <Filter>settings</Filter>
    </Midl>
    <Midl Include="ShortcutActionDispatch.idl">
      <Filter>settings</Filter>
    </Midl>
    <Midl Include="IDirectKeyListener.idl" />
    <Midl Include="TerminalSettings.idl">
      <Filter>settings</Filter>
    </Midl>
    <Midl Include="ITab.idl">
      <Filter>tab</Filter>
    </Midl>
    <Midl Include="SettingsTab.idl">
      <Filter>tab</Filter>
    </Midl>
    <Midl Include="TerminalTab.idl">
      <Filter>tab</Filter>
    </Midl>
    <Midl Include="FilteredCommand.idl">
      <Filter>commandPalette</Filter>
    </Midl>
    <Midl Include="HighlightedText.idl">
      <Filter>highlightedText</Filter>
    </Midl>
  </ItemGroup>
  <ItemGroup>
    <None Include="packages.config" />
  </ItemGroup>
  <ItemGroup>
    <Page Include="MinMaxCloseControl.xaml">
      <Filter>controls</Filter>
    </Page>
    <Page Include="TabRowControl.xaml">
      <Filter>controls</Filter>
    </Page>
    <Page Include="TerminalPage.xaml">
      <Filter>controls</Filter>
    </Page>
    <Page Include="TitlebarControl.xaml">
      <Filter>controls</Filter>
    </Page>
    <Page Include="ColorPickupFlyout.xaml">
      <Filter>controls</Filter>
    </Page>
    <Page Include="CommandPalette.xaml">
      <Filter>commandPalette</Filter>
    </Page>
    <Page Include="HighlightedTextControl.xaml">
      <Filter>highlightedText</Filter>
    </Page>
  </ItemGroup>
  <ItemGroup>
    <Filter Include="app">
      <UniqueIdentifier>{21588d0a-fa81-4306-828d-c095af895b9e}</UniqueIdentifier>
    </Filter>
    <Filter Include="settings">
      <UniqueIdentifier>{27ff86d8-2a62-4787-b55a-2ec1db32abec}</UniqueIdentifier>
    </Filter>
    <Filter Include="pane">
      <UniqueIdentifier>{65477024-2ce1-4c53-8f30-5d68f3af3981}</UniqueIdentifier>
    </Filter>
    <Filter Include="controls">
      <UniqueIdentifier>{2455d67b-17ef-4cdd-ad9e-eb8ec4412e03}</UniqueIdentifier>
    </Filter>
    <Filter Include="tab">
      <UniqueIdentifier>{6d40e12f-b83f-462e-8f93-fa421f87b27e}</UniqueIdentifier>
    </Filter>
    <Filter Include="commandPalette">
      <UniqueIdentifier>{2ad498e1-d8ea-4381-9464-a74c141bd7dd}</UniqueIdentifier>
    </Filter>
    <Filter Include="highlightedText">
      <UniqueIdentifier>{e490f626-547d-4b5b-b22d-c6d33c9e3210}</UniqueIdentifier>
    </Filter>
  </ItemGroup>
  <ItemGroup>
    <ApplicationDefinition Include="App.xaml">
      <Filter>app</Filter>
    </ApplicationDefinition>
  </ItemGroup>
</Project>
<|MERGE_RESOLUTION|>--- conflicted
+++ resolved
@@ -1,169 +1,165 @@
-﻿<?xml version="1.0" encoding="utf-8"?>
-<Project ToolsVersion="4.0" xmlns="http://schemas.microsoft.com/developer/msbuild/2003">
-  <ItemGroup>
-    <Natvis Include="$(SolutionDir)tools\ConsoleTypes.natvis" />
-  </ItemGroup>
-  <ItemGroup>
-    <PRIResource Include="Resources\en-US\Resources.resw" />
-  </ItemGroup>
-  <ItemGroup>
-    <ClCompile Include="init.cpp" />
-    <ClCompile Include="pch.cpp" />
-    <ClCompile Include="$(GeneratedFilesDir)module.g.cpp" />
-    <ClCompile Include="Pane.cpp">
-      <Filter>pane</Filter>
-    </ClCompile>
-    <ClCompile Include="Tab.cpp">
-      <Filter>tab</Filter>
-    </ClCompile>
-    <ClCompile Include="Pane.LayoutSizeNode.cpp">
-      <Filter>pane</Filter>
-    </ClCompile>
-    <ClCompile Include="AppCommandlineArgs.cpp" />
-    <ClCompile Include="Commandline.cpp" />
-    <ClCompile Include="ColorHelper.cpp" />
-    <ClCompile Include="DebugTapConnection.cpp" />
-    <ClCompile Include="Utils.cpp" />
-    <ClCompile Include="TerminalSettings.cpp">
-      <Filter>settings</Filter>
-    </ClCompile>
-    <ClCompile Include="Jumplist.cpp" />
-    <ClCompile Include="Tab.cpp">
-      <Filter>tab</Filter>
-    </ClCompile>
-<<<<<<< HEAD
-    <ClCompile Include="SettingsTab.cpp">
-      <Filter>tab</Filter>
-=======
-    <ClCompile Include="FilteredCommand.cpp">
-      <Filter>commandPalette</Filter>
-    </ClCompile>
-    <ClCompile Include="HighlightedText.cpp">
-      <Filter>highlightedText</Filter>
->>>>>>> 1aff3bc2
-    </ClCompile>
-  </ItemGroup>
-  <ItemGroup>
-    <ClInclude Include="Utils.h" />
-    <ClInclude Include="TerminalWarnings.h" />
-    <ClInclude Include="pch.h" />
-    <ClInclude Include="App.base.h">
-      <Filter>app</Filter>
-    </ClInclude>
-    <ClInclude Include="Pane.h">
-      <Filter>pane</Filter>
-    </ClInclude>
-    <ClInclude Include="Tab.h">
-      <Filter>tab</Filter>
-    </ClInclude>
-    <ClInclude Include="AppCommandlineArgs.h" />
-    <ClInclude Include="Commandline.h" />
-    <ClInclude Include="DebugTapConnection.h" />
-    <ClInclude Include="ColorHelper.h" />
-    <ClInclude Include="TerminalSettings.h">
-      <Filter>settings</Filter>
-    </ClInclude>
-      <ClInclude Include="Jumplist.h" />
-    <ClInclude Include="Tab.h">
-      <Filter>tab</Filter>
-    </ClInclude>
-<<<<<<< HEAD
-    <ClInclude Include="SettingsTab.h">
-      <Filter>tab</Filter>
-=======
-    <ClInclude Include="FilteredCommand.h">
-      <Filter>commandPalette</Filter>
-    </ClInclude>
-    <ClInclude Include="HighlightedText.h">
-      <Filter>highlightedText</Filter>
->>>>>>> 1aff3bc2
-    </ClInclude>
-  </ItemGroup>
-  <ItemGroup>
-    <Midl Include="AppLogic.idl">
-      <Filter>app</Filter>
-    </Midl>
-    <Midl Include="ActionArgs.idl">
-      <Filter>settings</Filter>
-    </Midl>
-    <Midl Include="AppKeyBindings.idl">
-      <Filter>settings</Filter>
-    </Midl>
-    <Midl Include="ShortcutActionDispatch.idl">
-      <Filter>settings</Filter>
-    </Midl>
-    <Midl Include="IDirectKeyListener.idl" />
-    <Midl Include="TerminalSettings.idl">
-      <Filter>settings</Filter>
-    </Midl>
-    <Midl Include="ITab.idl">
-      <Filter>tab</Filter>
-    </Midl>
-    <Midl Include="SettingsTab.idl">
-      <Filter>tab</Filter>
-    </Midl>
-    <Midl Include="TerminalTab.idl">
-      <Filter>tab</Filter>
-    </Midl>
-    <Midl Include="FilteredCommand.idl">
-      <Filter>commandPalette</Filter>
-    </Midl>
-    <Midl Include="HighlightedText.idl">
-      <Filter>highlightedText</Filter>
-    </Midl>
-  </ItemGroup>
-  <ItemGroup>
-    <None Include="packages.config" />
-  </ItemGroup>
-  <ItemGroup>
-    <Page Include="MinMaxCloseControl.xaml">
-      <Filter>controls</Filter>
-    </Page>
-    <Page Include="TabRowControl.xaml">
-      <Filter>controls</Filter>
-    </Page>
-    <Page Include="TerminalPage.xaml">
-      <Filter>controls</Filter>
-    </Page>
-    <Page Include="TitlebarControl.xaml">
-      <Filter>controls</Filter>
-    </Page>
-    <Page Include="ColorPickupFlyout.xaml">
-      <Filter>controls</Filter>
-    </Page>
-    <Page Include="CommandPalette.xaml">
-      <Filter>commandPalette</Filter>
-    </Page>
-    <Page Include="HighlightedTextControl.xaml">
-      <Filter>highlightedText</Filter>
-    </Page>
-  </ItemGroup>
-  <ItemGroup>
-    <Filter Include="app">
-      <UniqueIdentifier>{21588d0a-fa81-4306-828d-c095af895b9e}</UniqueIdentifier>
-    </Filter>
-    <Filter Include="settings">
-      <UniqueIdentifier>{27ff86d8-2a62-4787-b55a-2ec1db32abec}</UniqueIdentifier>
-    </Filter>
-    <Filter Include="pane">
-      <UniqueIdentifier>{65477024-2ce1-4c53-8f30-5d68f3af3981}</UniqueIdentifier>
-    </Filter>
-    <Filter Include="controls">
-      <UniqueIdentifier>{2455d67b-17ef-4cdd-ad9e-eb8ec4412e03}</UniqueIdentifier>
-    </Filter>
-    <Filter Include="tab">
-      <UniqueIdentifier>{6d40e12f-b83f-462e-8f93-fa421f87b27e}</UniqueIdentifier>
-    </Filter>
-    <Filter Include="commandPalette">
-      <UniqueIdentifier>{2ad498e1-d8ea-4381-9464-a74c141bd7dd}</UniqueIdentifier>
-    </Filter>
-    <Filter Include="highlightedText">
-      <UniqueIdentifier>{e490f626-547d-4b5b-b22d-c6d33c9e3210}</UniqueIdentifier>
-    </Filter>
-  </ItemGroup>
-  <ItemGroup>
-    <ApplicationDefinition Include="App.xaml">
-      <Filter>app</Filter>
-    </ApplicationDefinition>
-  </ItemGroup>
-</Project>
+﻿<?xml version="1.0" encoding="utf-8"?>
+<Project ToolsVersion="4.0" xmlns="http://schemas.microsoft.com/developer/msbuild/2003">
+  <ItemGroup>
+    <Natvis Include="$(SolutionDir)tools\ConsoleTypes.natvis" />
+  </ItemGroup>
+  <ItemGroup>
+    <PRIResource Include="Resources\en-US\Resources.resw" />
+  </ItemGroup>
+  <ItemGroup>
+    <ClCompile Include="init.cpp" />
+    <ClCompile Include="pch.cpp" />
+    <ClCompile Include="$(GeneratedFilesDir)module.g.cpp" />
+    <ClCompile Include="Pane.cpp">
+      <Filter>pane</Filter>
+    </ClCompile>
+    <ClCompile Include="Tab.cpp">
+      <Filter>tab</Filter>
+    </ClCompile>
+    <ClCompile Include="Pane.LayoutSizeNode.cpp">
+      <Filter>pane</Filter>
+    </ClCompile>
+    <ClCompile Include="AppCommandlineArgs.cpp" />
+    <ClCompile Include="Commandline.cpp" />
+    <ClCompile Include="ColorHelper.cpp" />
+    <ClCompile Include="DebugTapConnection.cpp" />
+    <ClCompile Include="Utils.cpp" />
+    <ClCompile Include="TerminalSettings.cpp">
+      <Filter>settings</Filter>
+    </ClCompile>
+    <ClCompile Include="Jumplist.cpp" />
+    <ClCompile Include="Tab.cpp">
+      <Filter>tab</Filter>
+    </ClCompile>
+    <ClCompile Include="SettingsTab.cpp">
+      <Filter>tab</Filter>
+    </ClCompile>
+    <ClCompile Include="FilteredCommand.cpp">
+      <Filter>commandPalette</Filter>
+    </ClCompile>
+    <ClCompile Include="HighlightedText.cpp">
+      <Filter>highlightedText</Filter>
+    </ClCompile>
+  </ItemGroup>
+  <ItemGroup>
+    <ClInclude Include="Utils.h" />
+    <ClInclude Include="TerminalWarnings.h" />
+    <ClInclude Include="pch.h" />
+    <ClInclude Include="App.base.h">
+      <Filter>app</Filter>
+    </ClInclude>
+    <ClInclude Include="Pane.h">
+      <Filter>pane</Filter>
+    </ClInclude>
+    <ClInclude Include="Tab.h">
+      <Filter>tab</Filter>
+    </ClInclude>
+    <ClInclude Include="AppCommandlineArgs.h" />
+    <ClInclude Include="Commandline.h" />
+    <ClInclude Include="DebugTapConnection.h" />
+    <ClInclude Include="ColorHelper.h" />
+    <ClInclude Include="TerminalSettings.h">
+      <Filter>settings</Filter>
+    </ClInclude>
+      <ClInclude Include="Jumplist.h" />
+    <ClInclude Include="Tab.h">
+      <Filter>tab</Filter>
+    </ClInclude>
+    <ClInclude Include="SettingsTab.h">
+      <Filter>tab</Filter>
+    </ClInclude>
+    <ClInclude Include="FilteredCommand.h">
+      <Filter>commandPalette</Filter>
+    </ClInclude>
+    <ClInclude Include="HighlightedText.h">
+      <Filter>highlightedText</Filter>
+    </ClInclude>
+  </ItemGroup>
+  <ItemGroup>
+    <Midl Include="AppLogic.idl">
+      <Filter>app</Filter>
+    </Midl>
+    <Midl Include="ActionArgs.idl">
+      <Filter>settings</Filter>
+    </Midl>
+    <Midl Include="AppKeyBindings.idl">
+      <Filter>settings</Filter>
+    </Midl>
+    <Midl Include="ShortcutActionDispatch.idl">
+      <Filter>settings</Filter>
+    </Midl>
+    <Midl Include="IDirectKeyListener.idl" />
+    <Midl Include="TerminalSettings.idl">
+      <Filter>settings</Filter>
+    </Midl>
+    <Midl Include="ITab.idl">
+      <Filter>tab</Filter>
+    </Midl>
+    <Midl Include="SettingsTab.idl">
+      <Filter>tab</Filter>
+    </Midl>
+    <Midl Include="TerminalTab.idl">
+      <Filter>tab</Filter>
+    </Midl>
+    <Midl Include="FilteredCommand.idl">
+      <Filter>commandPalette</Filter>
+    </Midl>
+    <Midl Include="HighlightedText.idl">
+      <Filter>highlightedText</Filter>
+    </Midl>
+  </ItemGroup>
+  <ItemGroup>
+    <None Include="packages.config" />
+  </ItemGroup>
+  <ItemGroup>
+    <Page Include="MinMaxCloseControl.xaml">
+      <Filter>controls</Filter>
+    </Page>
+    <Page Include="TabRowControl.xaml">
+      <Filter>controls</Filter>
+    </Page>
+    <Page Include="TerminalPage.xaml">
+      <Filter>controls</Filter>
+    </Page>
+    <Page Include="TitlebarControl.xaml">
+      <Filter>controls</Filter>
+    </Page>
+    <Page Include="ColorPickupFlyout.xaml">
+      <Filter>controls</Filter>
+    </Page>
+    <Page Include="CommandPalette.xaml">
+      <Filter>commandPalette</Filter>
+    </Page>
+    <Page Include="HighlightedTextControl.xaml">
+      <Filter>highlightedText</Filter>
+    </Page>
+  </ItemGroup>
+  <ItemGroup>
+    <Filter Include="app">
+      <UniqueIdentifier>{21588d0a-fa81-4306-828d-c095af895b9e}</UniqueIdentifier>
+    </Filter>
+    <Filter Include="settings">
+      <UniqueIdentifier>{27ff86d8-2a62-4787-b55a-2ec1db32abec}</UniqueIdentifier>
+    </Filter>
+    <Filter Include="pane">
+      <UniqueIdentifier>{65477024-2ce1-4c53-8f30-5d68f3af3981}</UniqueIdentifier>
+    </Filter>
+    <Filter Include="controls">
+      <UniqueIdentifier>{2455d67b-17ef-4cdd-ad9e-eb8ec4412e03}</UniqueIdentifier>
+    </Filter>
+    <Filter Include="tab">
+      <UniqueIdentifier>{6d40e12f-b83f-462e-8f93-fa421f87b27e}</UniqueIdentifier>
+    </Filter>
+    <Filter Include="commandPalette">
+      <UniqueIdentifier>{2ad498e1-d8ea-4381-9464-a74c141bd7dd}</UniqueIdentifier>
+    </Filter>
+    <Filter Include="highlightedText">
+      <UniqueIdentifier>{e490f626-547d-4b5b-b22d-c6d33c9e3210}</UniqueIdentifier>
+    </Filter>
+  </ItemGroup>
+  <ItemGroup>
+    <ApplicationDefinition Include="App.xaml">
+      <Filter>app</Filter>
+    </ApplicationDefinition>
+  </ItemGroup>
+</Project>