// Copyright (c) Microsoft Corporation.
// Licensed under the MIT license.

#include "pch.h"
#include "Pane.h"
#include "AppLogic.h"

#include <Mmsystem.h>

using namespace winrt::Windows::Foundation;
using namespace winrt::Windows::Graphics::Display;
using namespace winrt::Windows::UI;
using namespace winrt::Windows::UI::Xaml;
using namespace winrt::Windows::UI::Core;
using namespace winrt::Windows::UI::Xaml::Media;
using namespace winrt::Microsoft::Terminal::Settings::Model;
using namespace winrt::Microsoft::Terminal::Control;
using namespace winrt::Microsoft::Terminal::TerminalConnection;
using namespace winrt::TerminalApp;
using namespace TerminalApp;

static const int PaneBorderSize = 2;
static const int CombinedPaneBorderSize = 2 * PaneBorderSize;

// WARNING: Don't do this! This won't work
//   Duration duration{ std::chrono::milliseconds{ 200 } };
// Instead, make a duration from a TimeSpan from the time in millis
//
// 200ms was chosen because it's quick enough that it doesn't break your
// flow, but not too quick to see
static const int AnimationDurationInMilliseconds = 200;
static const Duration AnimationDuration = DurationHelper::FromTimeSpan(winrt::Windows::Foundation::TimeSpan(std::chrono::milliseconds(AnimationDurationInMilliseconds)));

winrt::Windows::UI::Xaml::Media::SolidColorBrush Pane::s_focusedBorderBrush = { nullptr };
winrt::Windows::UI::Xaml::Media::SolidColorBrush Pane::s_unfocusedBorderBrush = { nullptr };

Pane::Pane(const Profile& profile, const Controls::UserControl& control, const bool lastFocused) :
    _control{ control },
    _lastActive{ lastFocused },
    _profile{ profile }
{
    _root.Children().Append(_borderFirst);
    _borderFirst.Child(_control);

    if (const auto& termControl{ _control.try_as<TermControl>() })
    {
        _connectionStateChangedToken = termControl.ConnectionStateChanged({ this, &Pane::_ControlConnectionStateChangedHandler });
        _warningBellToken = termControl.WarningBell({ this, &Pane::_ControlWarningBellHandler });
    }

    // On the first Pane's creation, lookup resources we'll use to theme the
    // Pane, including the brushed to use for the focused/unfocused border
    // color.
    if (s_focusedBorderBrush == nullptr || s_unfocusedBorderBrush == nullptr)
    {
        _SetupResources();
    }

    // Register an event with the control to have it inform us when it gains focus.
    _gotFocusRevoker = _control.GotFocus(winrt::auto_revoke, { this, &Pane::_ControlGotFocusHandler });
    _lostFocusRevoker = _control.LostFocus(winrt::auto_revoke, { this, &Pane::_ControlLostFocusHandler });

    // When our border is tapped, make sure to transfer focus to our control.
    // LOAD-BEARING: This will NOT work if the border's BorderBrush is set to
    // Colors::Transparent! The border won't get Tapped events, and they'll fall
    // through to something else.
    _borderFirst.Tapped([this](auto&, auto& e) {
        _FocusFirstChild();
        e.Handled(true);
    });
    _borderSecond.Tapped([this](auto&, auto& e) {
        _FocusFirstChild();
        e.Handled(true);
    });
}

Pane::Pane(std::shared_ptr<Pane> first,
           std::shared_ptr<Pane> second,
           const SplitState splitState,
           const float splitPosition,
           const bool lastFocused) :
    _firstChild{ first },
    _secondChild{ second },
    _splitState{ splitState },
    _desiredSplitPosition{ splitPosition },
    _lastActive{ lastFocused }
{
    _CreateRowColDefinitions();
    _borderFirst.Child(_firstChild->GetRootElement());
    _borderSecond.Child(_secondChild->GetRootElement());

    // Use the unfocused border color as the pane background, so an actual color
    // appears behind panes as we animate them sliding in.
    _root.Background(s_unfocusedBorderBrush);

    _root.Children().Append(_borderFirst);
    _root.Children().Append(_borderSecond);

    _ApplySplitDefinitions();

    // Register event handlers on our children to handle their Close events
    _SetupChildCloseHandlers();

    // When our border is tapped, make sure to transfer focus to our control.
    // LOAD-BEARING: This will NOT work if the border's BorderBrush is set to
    // Colors::Transparent! The border won't get Tapped events, and they'll fall
    // through to something else.
    _borderFirst.Tapped([this](auto&, auto& e) {
        _FocusFirstChild();
        e.Handled(true);
    });
    _borderSecond.Tapped([this](auto&, auto& e) {
        _FocusFirstChild();
        e.Handled(true);
    });
}

// Method Description:
// - Extract the terminal settings from the current (leaf) pane's control
//   to be used to create an equivalent control
// Arguments:
// - <none>
// Return Value:
// - Arguments appropriate for a SplitPane or NewTab action
NewTerminalArgs Pane::GetTerminalArgsForPane() const
{
    // Leaves are the only things that have controls
    assert(_IsLeaf());

    NewTerminalArgs args{};
    auto termControl{ _control.try_as<TermControl>() };
    if (!termControl)
    {
        if (auto adminWarning{ _control.try_as<AdminWarningPlaceholder>() })
        {
            termControl = adminWarning.Content().try_as<TermControl>();
        }
    }
    if (!termControl)
    {
        return nullptr;
    }
    auto controlSettings = termControl.Settings().as<TerminalSettings>();

    args.Profile(controlSettings.ProfileName());
    args.StartingDirectory(controlSettings.StartingDirectory());
    args.TabTitle(controlSettings.StartingTitle());
    args.Commandline(controlSettings.Commandline());
    args.SuppressApplicationTitle(controlSettings.SuppressApplicationTitle());
    if (controlSettings.TabColor() || controlSettings.StartingTabColor())
    {
        til::color c;
        // StartingTabColor is prioritized over other colors
        if (const auto color = controlSettings.StartingTabColor())
        {
            c = til::color(color.Value());
        }
        else
        {
            c = til::color(controlSettings.TabColor().Value());
        }

        args.TabColor(winrt::Windows::Foundation::IReference<winrt::Windows::UI::Color>(c));
    }

    if (controlSettings.AppliedColorScheme())
    {
        auto name = controlSettings.AppliedColorScheme().Name();
        // Only save the color scheme if it is different than the profile color
        // scheme to not override any other profile appearance choices.
        if (_profile.DefaultAppearance().ColorSchemeName() != name)
        {
            args.ColorScheme(name);
        }
    }

    return args;
}

// Method Description:
// - Serializes the state of this tab as a series of commands that can be
//   executed to recreate it.
// - This will always result in the right-most child being the focus
//   after the commands finish executing.
// Arguments:
// - currentId: the id to use for the current/first pane
// - nextId: the id to use for a new pane if we split
// Return Value:
// - The state from building the startup actions, includes a vector of commands,
//   the original root pane, the id of the focused pane, and the number of panes
//   created.
Pane::BuildStartupState Pane::BuildStartupActions(uint32_t currentId, uint32_t nextId)
{
    // if we are a leaf then all there is to do is defer to the parent.
    if (_IsLeaf())
    {
        if (_lastActive)
        {
            return { {}, shared_from_this(), currentId, 0 };
        }

        return { {}, shared_from_this(), std::nullopt, 0 };
    }

    auto buildSplitPane = [&](auto newPane) {
        ActionAndArgs actionAndArgs;
        actionAndArgs.Action(ShortcutAction::SplitPane);
        const auto terminalArgs{ newPane->GetTerminalArgsForPane() };
        // When creating a pane the split size is the size of the new pane
        // and not position.
        const auto splitDirection = _splitState == SplitState::Horizontal ? SplitDirection::Down : SplitDirection::Right;
        SplitPaneArgs args{ SplitType::Manual, splitDirection, 1. - _desiredSplitPosition, terminalArgs };
        actionAndArgs.Args(args);

        return actionAndArgs;
    };

    auto buildMoveFocus = [](auto direction) {
        MoveFocusArgs args{ direction };

        ActionAndArgs actionAndArgs{};
        actionAndArgs.Action(ShortcutAction::MoveFocus);
        actionAndArgs.Args(args);

        return actionAndArgs;
    };

    // Handle simple case of a single split (a minor optimization for clarity)
    // Here we just create the second child (by splitting) and return the first
    // child for the parent to deal with.
    if (_firstChild->_IsLeaf() && _secondChild->_IsLeaf())
    {
        auto actionAndArgs = buildSplitPane(_secondChild);
        std::optional<uint32_t> focusedPaneId = std::nullopt;
        if (_firstChild->_lastActive)
        {
            focusedPaneId = currentId;
        }
        else if (_secondChild->_lastActive)
        {
            focusedPaneId = nextId;
        }

        return { { actionAndArgs }, _firstChild, focusedPaneId, 1 };
    }

    // We now need to execute the commands for each side of the tree
    // We've done one split, so the first-most child will have currentId, and the
    // one after it will be incremented.
    auto firstState = _firstChild->BuildStartupActions(currentId, nextId + 1);
    // the next id for the second branch depends on how many splits were in the
    // first child.
    auto secondState = _secondChild->BuildStartupActions(nextId, nextId + firstState.panesCreated + 1);

    std::vector<ActionAndArgs> actions{};
    actions.reserve(firstState.args.size() + secondState.args.size() + 3);

    // first we make our split
    const auto newSplit = buildSplitPane(secondState.firstPane);
    actions.emplace_back(std::move(newSplit));

    if (firstState.args.size() > 0)
    {
        // Then move to the first child and execute any actions on the left branch
        // then move back
        actions.emplace_back(buildMoveFocus(FocusDirection::PreviousInOrder));
        actions.insert(actions.end(), std::make_move_iterator(std::begin(firstState.args)), std::make_move_iterator(std::end(firstState.args)));
        actions.emplace_back(buildMoveFocus(FocusDirection::NextInOrder));
    }

    // And if there are any commands to run on the right branch do so
    if (secondState.args.size() > 0)
    {
        actions.insert(actions.end(), std::make_move_iterator(secondState.args.begin()), std::make_move_iterator(secondState.args.end()));
    }

    // if the tree is well-formed then f1.has_value and f2.has_value are
    // mutually exclusive.
    const auto focusedPaneId = firstState.focusedPaneId.has_value() ? firstState.focusedPaneId : secondState.focusedPaneId;

    return { actions, firstState.firstPane, focusedPaneId, firstState.panesCreated + secondState.panesCreated + 1 };
}

// Method Description:
// - Update the size of this pane. Resizes each of our columns so they have the
//   same relative sizes, given the newSize.
// - Because we're just manually setting the row/column sizes in pixels, we have
//   to be told our new size, we can't just use our own OnSized event, because
//   that _won't fire when we get smaller_.
// Arguments:
// - newSize: the amount of space that this pane has to fill now.
// Return Value:
// - <none>
void Pane::ResizeContent(const Size& newSize)
{
    const auto width = newSize.Width;
    const auto height = newSize.Height;

    _CreateRowColDefinitions();

    if (_splitState == SplitState::Vertical)
    {
        const auto paneSizes = _CalcChildrenSizes(width);

        const Size firstSize{ paneSizes.first, height };
        const Size secondSize{ paneSizes.second, height };
        _firstChild->ResizeContent(firstSize);
        _secondChild->ResizeContent(secondSize);
    }
    else if (_splitState == SplitState::Horizontal)
    {
        const auto paneSizes = _CalcChildrenSizes(height);

        const Size firstSize{ width, paneSizes.first };
        const Size secondSize{ width, paneSizes.second };
        _firstChild->ResizeContent(firstSize);
        _secondChild->ResizeContent(secondSize);
    }
}

// Method Description:
// - Recalculates and reapplies sizes of all descendant panes.
// Arguments:
// - <none>
// Return Value:
// - <none>
void Pane::Relayout()
{
    ResizeContent(_root.ActualSize());
}

// Method Description:
// - Adjust our child percentages to increase the size of one of our children
//   and decrease the size of the other.
// - Adjusts the separation amount by 5%
// - Does nothing if the direction doesn't match our current split direction
// Arguments:
// - direction: the direction to move our separator. If it's down or right,
//   we'll be increasing the size of the first of our children. Else, we'll be
//   decreasing the size of our first child.
// Return Value:
// - false if we couldn't resize this pane in the given direction, else true.
bool Pane::_Resize(const ResizeDirection& direction)
{
    if (!DirectionMatchesSplit(direction, _splitState))
    {
        return false;
    }

    float amount = .05f;
    if (direction == ResizeDirection::Right || direction == ResizeDirection::Down)
    {
        amount = -amount;
    }

    // Make sure we're not making a pane explode here by resizing it to 0 characters.
    const bool changeWidth = _splitState == SplitState::Vertical;

    const Size actualSize{ gsl::narrow_cast<float>(_root.ActualWidth()),
                           gsl::narrow_cast<float>(_root.ActualHeight()) };
    // actualDimension is the size in DIPs of this pane in the direction we're
    // resizing.
    const auto actualDimension = changeWidth ? actualSize.Width : actualSize.Height;

    _desiredSplitPosition = _ClampSplitPosition(changeWidth, _desiredSplitPosition - amount, actualDimension);

    // Resize our columns to match the new percentages.
    ResizeContent(actualSize);

    return true;
}

// Method Description:
// - Moves the separator between panes, as to resize each child on either size
//   of the separator. Tries to move a separator in the given direction. The
//   separator moved is the separator that's closest depth-wise to the
//   currently focused pane, that's also in the correct direction to be moved.
//   If there isn't such a separator, then this method returns false, as we
//   couldn't handle the resize.
// Arguments:
// - direction: The direction to move the separator in.
// Return Value:
// - true if we or a child handled this resize request.
bool Pane::ResizePane(const ResizeDirection& direction)
{
    // If we're a leaf, do nothing. We can't possibly have a descendant with a
    // separator the correct direction.
    if (_IsLeaf())
    {
        return false;
    }

    // Check if either our first or second child is the currently focused pane.
    // If it is, and the requested resize direction matches our separator, then
    // we're the pane that needs to adjust its separator.
    // If our separator is the wrong direction, then we can't handle it.
    const bool firstIsFocused = _firstChild->_lastActive;
    const bool secondIsFocused = _secondChild->_lastActive;
    if (firstIsFocused || secondIsFocused)
    {
        return _Resize(direction);
    }

    // If neither of our children were the focused pane, then recurse into
    // our children and see if they can handle the resize.
    // For each child, if it has a focused descendant, try having that child
    // handle the resize.
    // If the child wasn't able to handle the resize, it's possible that
    // there were no descendants with a separator the correct direction. If
    // our separator _is_ the correct direction, then we should be the pane
    // to resize. Otherwise, just return false, as we couldn't handle it
    // either.
    if ((!_firstChild->_IsLeaf()) && _firstChild->_HasFocusedChild())
    {
        return _firstChild->ResizePane(direction) || _Resize(direction);
    }

    if ((!_secondChild->_IsLeaf()) && _secondChild->_HasFocusedChild())
    {
        return _secondChild->ResizePane(direction) || _Resize(direction);
    }

    return false;
}

// Method Description:
// - Attempt to navigate from the sourcePane according to direction.
//   - If the direction is NextInOrder or PreviousInOrder, the next or previous
//     leaf in the tree, respectively, will be returned.
//   - If the direction is {Up, Down, Left, Right} then the visually-adjacent
//     neighbor (if it exists) will be returned. If there are multiple options
//     then the first-most leaf will be selected.
// Arguments:
// - sourcePane: the pane to navigate from
// - direction: which direction to go in
// - mruPanes: the list of most recently used panes, in order
// Return Value:
// - The result of navigating from source according to direction, which may be
//   nullptr (i.e. no pane was found in that direction).
std::shared_ptr<Pane> Pane::NavigateDirection(const std::shared_ptr<Pane> sourcePane, const FocusDirection& direction, const std::vector<uint32_t>& mruPanes)
{
    // Can't navigate anywhere if we are a leaf
    if (_IsLeaf())
    {
        return nullptr;
    }

    if (direction == FocusDirection::None)
    {
        return nullptr;
    }

    // Check if moving up or down the tree
    if (direction == FocusDirection::Parent)
    {
        if (const auto parent = _FindParentOfPane(sourcePane))
        {
            // Keep a reference to which child we came from
            parent->_parentChildPath = sourcePane->weak_from_this();

            return parent;
        }
        return nullptr;
    }

    if (direction == FocusDirection::Child)
    {
        if (!sourcePane->_IsLeaf())
        {
            auto child = sourcePane->_firstChild;
            // If we've recorded path try to go back down it
            if (const auto prevFocus = sourcePane->_parentChildPath.lock())
            {
                child = prevFocus;
            }
            // clean up references
            sourcePane->_parentChildPath.reset();
            return child;
        }
        return nullptr;
    }

    // Previous movement relies on the last used panes
    if (direction == FocusDirection::Previous)
    {
        // If there is actually a previous pane.
        if (mruPanes.size() > 1)
        {
            // This could return nullptr if the id is not actually in the tree.
            return FindPane(mruPanes.at(1));
        }
        return nullptr;
    }

    // Check if we in-order traversal is requested
    if (direction == FocusDirection::NextInOrder)
    {
        return NextPane(sourcePane);
    }

    if (direction == FocusDirection::PreviousInOrder)
    {
        return PreviousPane(sourcePane);
    }

    // Fixed movement
    if (direction == FocusDirection::First)
    {
        std::shared_ptr<Pane> firstPane = nullptr;
        WalkTree([&](auto p) {
            if (p->_IsLeaf())
            {
                firstPane = p;
                return true;
            }

            return false;
        });

        // Don't need to do any movement if we are the source and target pane.
        if (firstPane == sourcePane)
        {
            return nullptr;
        }
        return firstPane;
    }

    // We are left with directional traversal now
    // If the focus direction does not match the split direction, the source pane
    // and its neighbor must necessarily be contained within the same child.
    if (!DirectionMatchesSplit(direction, _splitState))
    {
        if (const auto p = _firstChild->NavigateDirection(sourcePane, direction, mruPanes))
        {
            return p;
        }
        return _secondChild->NavigateDirection(sourcePane, direction, mruPanes);
    }

    // Since the direction is the same as our split, it is possible that we must
    // move focus from from one child to another child.
    // We now must keep track of state while we recurse.
    // If we have it, get the size of this pane.
    const auto scaleX = _root.ActualWidth() > 0 ? gsl::narrow_cast<float>(_root.ActualWidth()) : 1.f;
    const auto scaleY = _root.ActualHeight() > 0 ? gsl::narrow_cast<float>(_root.ActualHeight()) : 1.f;
    const auto paneNeighborPair = _FindPaneAndNeighbor(sourcePane, direction, { 0, 0, scaleX, scaleY });

    if (paneNeighborPair.source && paneNeighborPair.neighbor)
    {
        return paneNeighborPair.neighbor;
    }

    return nullptr;
}

// Method Description:
// - Attempts to find the succeeding pane of the provided pane.
// - NB: If targetPane is not a leaf, then this will return one of its children.
// Arguments:
// - targetPane: The pane to search for.
// Return Value:
// - The next pane in tree order after the target pane (if found)
std::shared_ptr<Pane> Pane::NextPane(const std::shared_ptr<Pane> targetPane)
{
    // if we are a leaf pane there is no next pane.
    if (_IsLeaf())
    {
        return nullptr;
    }

    std::shared_ptr<Pane> firstLeaf = nullptr;
    std::shared_ptr<Pane> nextPane = nullptr;
    bool foundTarget = false;

    auto foundNext = WalkTree([&](auto pane) {
        // If we are a parent pane we don't want to move to one of our children
        if (foundTarget && targetPane->_HasChild(pane))
        {
            return false;
        }
        // In case the target pane is the last pane in the tree, keep a reference
        // to the first leaf so we can wrap around.
        if (firstLeaf == nullptr && pane->_IsLeaf())
        {
            firstLeaf = pane;
        }

        // If we've found the target pane already, get the next leaf pane.
        if (foundTarget && pane->_IsLeaf())
        {
            nextPane = pane;
            return true;
        }

        // Test if we're the target pane so we know to return the next pane.
        if (pane == targetPane)
        {
            foundTarget = true;
        }

        return false;
    });

    // If we found the desired pane just return it
    if (foundNext)
    {
        return nextPane;
    }

    // If we found the target pane, but not the next pane it means we were the
    // last leaf in the tree.
    if (foundTarget)
    {
        return firstLeaf;
    }

    return nullptr;
}

// Method Description:
// - Attempts to find the preceding pane of the provided pane.
// Arguments:
// - targetPane: The pane to search for.
// Return Value:
// - The previous pane in tree order before the target pane (if found)
std::shared_ptr<Pane> Pane::PreviousPane(const std::shared_ptr<Pane> targetPane)
{
    // if we are a leaf pane there is no previous pane.
    if (_IsLeaf())
    {
        return nullptr;
    }

    std::shared_ptr<Pane> lastLeaf = nullptr;
    bool foundTarget = false;

    WalkTree([&](auto pane) {
        if (pane == targetPane)
        {
            foundTarget = true;
            // If we were not the first leaf, then return the previous leaf.
            // Otherwise keep walking the tree to get the last pane.
            if (lastLeaf != nullptr)
            {
                return true;
            }
        }

        if (pane->_IsLeaf())
        {
            lastLeaf = pane;
        }

        return false;
    });

    // If we found the target pane then lastLeaf will either be the preceding
    // pane or the last pane in the tree if targetPane is the first leaf.
    if (foundTarget)
    {
        return lastLeaf;
    }

    return nullptr;
}

// Method Description:
// - Attempts to find the parent pane of the provided pane.
// Arguments:
// - pane: The pane to search for.
// Return Value:
// - the parent of `pane` if pane is in this tree.
std::shared_ptr<Pane> Pane::_FindParentOfPane(const std::shared_ptr<Pane> pane)
{
    if (_IsLeaf())
    {
        return nullptr;
    }

    if (_firstChild == pane || _secondChild == pane)
    {
        return shared_from_this();
    }

    if (auto p = _firstChild->_FindParentOfPane(pane))
    {
        return p;
    }

    return _secondChild->_FindParentOfPane(pane);
}

// Method Description:
// - Attempts to swap the location of the two given panes in the tree.
//   Searches the tree starting at this pane to find the parent pane for each of
//   the arguments, and if both parents are found, replaces the appropriate
//   child in each.
// Arguments:
// - first: A pointer to the first pane to switch.
// - second: A pointer to the second pane to switch.
// Return Value:
// - true if a swap was performed.
bool Pane::SwapPanes(std::shared_ptr<Pane> first, std::shared_ptr<Pane> second)
{
    // If there is nothing to swap, just return.
    if (first == second || _IsLeaf())
    {
        return false;
    }

    // Similarly don't swap if we have a circular reference
    if (first->_HasChild(second) || second->_HasChild(first))
    {
        return false;
    }

    std::unique_lock lock{ _createCloseLock };

    // Recurse through the tree to find the parent panes of each pane that is
    // being swapped.
    std::shared_ptr<Pane> firstParent = _FindParentOfPane(first);
    std::shared_ptr<Pane> secondParent = _FindParentOfPane(second);

    // We should have found either no elements, or both elements.
    // If we only found one parent then the pane SwapPane was called on did not
    // contain both panes as leaves, as could happen if the tree was modified
    // after the pointers were found but before we reached this function.
    if (firstParent && secondParent)
    {
        // Before we swap anything get the borders for the parents so that
        // it can be propagated to the swapped child.
        firstParent->_borders = firstParent->_GetCommonBorders();
        secondParent->_borders = secondParent->_GetCommonBorders();

        // Replace the old child with new one, and revoke appropriate event
        // handlers.
        auto replaceChild = [](auto& parent, auto oldChild, auto newChild) {
            // Revoke the old handlers
            if (parent->_firstChild == oldChild)
            {
                parent->_firstChild->Closed(parent->_firstClosedToken);
                parent->_firstChild = newChild;
            }
            else if (parent->_secondChild == oldChild)
            {
                parent->_secondChild->Closed(parent->_secondClosedToken);
                parent->_secondChild = newChild;
            }
            // Clear now to ensure that we can add the child's grid to us later
            parent->_root.Children().Clear();
            parent->_borderFirst.Child(nullptr);
            parent->_borderSecond.Child(nullptr);
        };

        // Make sure that the right event handlers are set, and the children
        // are placed in the appropriate locations in the grid.
        auto updateParent = [](auto& parent) {
            // just always revoke the old helpers since we are making new ones.
            parent->_firstChild->Closed(parent->_firstClosedToken);
            parent->_secondChild->Closed(parent->_secondClosedToken);
            parent->_SetupChildCloseHandlers();
            parent->_root.Children().Clear();
            parent->_borderFirst.Child(nullptr);
            parent->_borderSecond.Child(nullptr);
            parent->_borderFirst.Child(parent->_firstChild->GetRootElement());
            parent->_borderSecond.Child(parent->_secondChild->GetRootElement());

            parent->_root.Children().Append(parent->_borderFirst);
            parent->_root.Children().Append(parent->_borderSecond);

            // reset split definitions to clear any set row/column
            parent->_root.ColumnDefinitions().Clear();
            parent->_root.RowDefinitions().Clear();
            parent->_CreateRowColDefinitions();
        };

        // If the firstParent and secondParent are the same, then we are just
        // swapping the first child and second child of that parent.
        if (firstParent == secondParent)
        {
            firstParent->_firstChild->Closed(firstParent->_firstClosedToken);
            firstParent->_secondChild->Closed(firstParent->_secondClosedToken);
            std::swap(firstParent->_firstChild, firstParent->_secondChild);

            updateParent(firstParent);
            firstParent->_ApplySplitDefinitions();
        }
        else
        {
            // Replace both children before updating display to ensure
            // that the grid elements are not attached to multiple panes
            replaceChild(firstParent, first, second);
            replaceChild(secondParent, second, first);
            updateParent(firstParent);
            updateParent(secondParent);

            // If one of the two parents is a child of the other we only want
            // to apply the split definitions to the greatest parent to make
            // sure that all panes get the correct borders. if this is not done
            // and the ordering happens to be bad one parent's children will lose
            // a border.
            if (firstParent->_HasChild(secondParent))
            {
                firstParent->_ApplySplitDefinitions();
            }
            else if (secondParent->_HasChild(firstParent))
            {
                secondParent->_ApplySplitDefinitions();
            }
            else
            {
                firstParent->_ApplySplitDefinitions();
                secondParent->_ApplySplitDefinitions();
            }
        }

        // Refocus the last pane if there was a pane focused
        first->WalkTree([](auto p) {
            if (p->_lastActive)
            {
                p->_Focus();
                return true;
            }
            return false;
        });

        second->WalkTree([](auto p) {
            if (p->_lastActive)
            {
                p->_Focus();
                return true;
            }
            return false;
        });

        return true;
    }

    return false;
}

winrt::Windows::UI::Xaml::Controls::UserControl Pane::ReplaceControl(const winrt::Windows::UI::Xaml::Controls::UserControl& control)
{
    if (!_IsLeaf())
    {
        return nullptr;
    }

    const auto& oldControl = _control;
    if (const auto& oldTermControl{ _control.try_as<TermControl>() })
    {
        oldTermControl.ConnectionStateChanged(_connectionStateChangedToken);
        oldTermControl.WarningBell(_warningBellToken);
    }

    _control = control;
    _border.Child(_control);
    if (const auto& termControl{ _control.try_as<TermControl>() })
    {
        _connectionStateChangedToken = termControl.ConnectionStateChanged({ this, &Pane::_ControlConnectionStateChangedHandler });
        _warningBellToken = termControl.WarningBell({ this, &Pane::_ControlWarningBellHandler });
    }

    return oldControl;
}

// Method Description:
// - Given two panes' offsets, test whether the `direction` side of first is adjacent to second.
// Arguments:
// - firstOffset: The offset for the reference pane
// - secondOffset: the offset to test adjacency with.
// - direction: The direction to search in from the reference pane.
// Return Value:
// - true if the two panes are adjacent.
bool Pane::_IsAdjacent(const PanePoint firstOffset,
                       const PanePoint secondOffset,
                       const FocusDirection& direction) const
{
    // Since float equality is tricky (arithmetic is non-associative, commutative),
    // test if the two numbers are within an epsilon distance of each other.
    auto floatEqual = [](float left, float right) {
        return abs(left - right) < 1e-4F;
    };

    auto getXMax = [](PanePoint offset) {
        return offset.x + offset.scaleX;
    };

    auto getYMax = [](PanePoint offset) {
        return offset.y + offset.scaleY;
    };

    // When checking containment in a range, the range is half-closed, i.e. [x, x+w).
    // If the direction is left test that the left side of the first element is
    // next to the right side of the second element, and that the top left
    // corner of the first element is within the second element's height
    if (direction == FocusDirection::Left)
    {
        const auto sharesBorders = floatEqual(firstOffset.x, getXMax(secondOffset));
        const auto withinHeight = (firstOffset.y >= secondOffset.y) && (firstOffset.y < getYMax(secondOffset));

        return sharesBorders && withinHeight;
    }
    // If the direction is right test that the right side of the first element is
    // next to the left side of the second element, and that the top left
    // corner of the first element is within the second element's height
    else if (direction == FocusDirection::Right)
    {
        const auto sharesBorders = floatEqual(getXMax(firstOffset), secondOffset.x);
        const auto withinHeight = (firstOffset.y >= secondOffset.y) && (firstOffset.y < getYMax(secondOffset));

        return sharesBorders && withinHeight;
    }
    // If the direction is up test that the top side of the first element is
    // next to the bottom side of the second element, and that the top left
    // corner of the first element is within the second element's width
    else if (direction == FocusDirection::Up)
    {
        const auto sharesBorders = floatEqual(firstOffset.y, getYMax(secondOffset));
        const auto withinWidth = (firstOffset.x >= secondOffset.x) && (firstOffset.x < getXMax(secondOffset));

        return sharesBorders && withinWidth;
    }
    // If the direction is down test that the bottom side of the first element is
    // next to the top side of the second element, and that the top left
    // corner of the first element is within the second element's width
    else if (direction == FocusDirection::Down)
    {
        const auto sharesBorders = floatEqual(getYMax(firstOffset), secondOffset.y);
        const auto withinWidth = (firstOffset.x >= secondOffset.x) && (firstOffset.x < getXMax(secondOffset));

        return sharesBorders && withinWidth;
    }
    return false;
}

// Method Description:
// - Gets the offsets for the two children of this parent pane
// - If real dimensions are not available, simulated ones based on the split size
//   will be used instead.
// Arguments:
// - parentOffset the location and scale information of this pane.
// Return Value:
// - the two location/scale points for the children panes.
std::pair<Pane::PanePoint, Pane::PanePoint> Pane::_GetOffsetsForPane(const PanePoint parentOffset) const
{
    assert(!_IsLeaf());
    auto firstOffset = parentOffset;
    auto secondOffset = parentOffset;

    // Make up fake dimensions using an exponential layout. This is useful
    // since we might need to navigate when there are panes not attached  to
    // the ui tree, such as initialization, command running, and zoom.
    // Basically create the tree layout on the fly by partitioning [0,1].
    // This could run into issues if the tree depth is >127 (or other
    // degenerate splits) as a float's mantissa only has so many bits of
    // precision.

    if (_splitState == SplitState::Horizontal)
    {
        secondOffset.y += _desiredSplitPosition * parentOffset.scaleY;
        firstOffset.scaleY *= _desiredSplitPosition;
        secondOffset.scaleY *= (1 - _desiredSplitPosition);
    }
    else
    {
        secondOffset.x += _desiredSplitPosition * parentOffset.scaleX;
        firstOffset.scaleX *= _desiredSplitPosition;
        secondOffset.scaleX *= (1 - _desiredSplitPosition);
    }

    return { firstOffset, secondOffset };
}

// Method Description:
// - Given the source pane, and its relative position in the tree, attempt to
//   find its visual neighbor within the current pane's tree.
//   The neighbor, if it exists, will be a leaf pane.
// Arguments:
// - direction: The direction to search in from the source pane.
// - searchResult: the source pane and its relative position.
// - sourceIsSecondSide: If the source pane is on the "second" side (down/right of split)
//   relative to the branch being searched
// - offset: the offset of the current pane
// Return Value:
// - A tuple of Panes, the first being the focused pane if found, and the second
//   being the adjacent pane if it exists, and a bool that represents if the move
//   goes out of bounds.
Pane::PaneNeighborSearch Pane::_FindNeighborForPane(const FocusDirection& direction,
                                                    PaneNeighborSearch searchResult,
                                                    const bool sourceIsSecondSide,
                                                    const Pane::PanePoint offset)
{
    // Test if the move will go out of boundaries. E.g. if the focus is already
    // on the second child of some pane and it attempts to move right, there
    // can't possibly be a neighbor to be found in the first child.
    if ((sourceIsSecondSide && (direction == FocusDirection::Right || direction == FocusDirection::Down)) ||
        (!sourceIsSecondSide && (direction == FocusDirection::Left || direction == FocusDirection::Up)))
    {
        return searchResult;
    }

    // If we are a leaf node test if we adjacent to the focus node
    if (_IsLeaf())
    {
        if (_IsAdjacent(searchResult.sourceOffset, offset, direction))
        {
            searchResult.neighbor = shared_from_this();
        }
        return searchResult;
    }

    auto [firstOffset, secondOffset] = _GetOffsetsForPane(offset);
    auto sourceNeighborSearch = _firstChild->_FindNeighborForPane(direction, searchResult, sourceIsSecondSide, firstOffset);
    if (sourceNeighborSearch.neighbor)
    {
        return sourceNeighborSearch;
    }

    return _secondChild->_FindNeighborForPane(direction, searchResult, sourceIsSecondSide, secondOffset);
}

// Method Description:
// - Searches the tree to find the source pane, and if it exists, the
//   visually adjacent pane by direction.
// Arguments:
// - sourcePane: The pane to find the neighbor of.
// - direction: The direction to search in from the focused pane.
// - offset: The offset, with the top-left corner being (0,0), that the current pane is relative to the root.
// Return Value:
// - The (partial) search result. If the search was successful, the pane and its neighbor will be returned.
//   Otherwise, the neighbor will be null and the focus will be null/non-null if it was found.
Pane::PaneNeighborSearch Pane::_FindPaneAndNeighbor(const std::shared_ptr<Pane> sourcePane, const FocusDirection& direction, const Pane::PanePoint offset)
{
    // If we are the source pane, return ourselves
    if (this == sourcePane.get())
    {
        return { shared_from_this(), nullptr, offset };
    }

    if (_IsLeaf())
    {
        return { nullptr, nullptr, offset };
    }

    auto [firstOffset, secondOffset] = _GetOffsetsForPane(offset);

    auto sourceNeighborSearch = _firstChild->_FindPaneAndNeighbor(sourcePane, direction, firstOffset);
    // If we have both the focus element and its neighbor, we are done
    if (sourceNeighborSearch.source && sourceNeighborSearch.neighbor)
    {
        return sourceNeighborSearch;
    }
    // if we only found the focus, then we search the second branch for the
    // neighbor.
    if (sourceNeighborSearch.source)
    {
        // If we can possibly have both sides of a direction, check if the sibling has the neighbor
        if (DirectionMatchesSplit(direction, _splitState))
        {
            return _secondChild->_FindNeighborForPane(direction, sourceNeighborSearch, false, secondOffset);
        }
        return sourceNeighborSearch;
    }

    // If we didn't find the focus at all, we need to search the second branch
    // for the focus (and possibly its neighbor).
    sourceNeighborSearch = _secondChild->_FindPaneAndNeighbor(sourcePane, direction, secondOffset);
    // We found both so we are done.
    if (sourceNeighborSearch.source && sourceNeighborSearch.neighbor)
    {
        return sourceNeighborSearch;
    }
    // We only found the focus, which means that its neighbor might be in the
    // first branch.
    if (sourceNeighborSearch.source)
    {
        // If we can possibly have both sides of a direction, check if the sibling has the neighbor
        if (DirectionMatchesSplit(direction, _splitState))
        {
            return _firstChild->_FindNeighborForPane(direction, sourceNeighborSearch, true, firstOffset);
        }
        return sourceNeighborSearch;
    }

    return { nullptr, nullptr, offset };
}

// Method Description:
// - Called when our attached control is closed. Triggers listeners to our close
//   event, if we're a leaf pane.
// - If this was called, and we became a parent pane (due to work on another
//   thread), this function will do nothing (allowing the control's new parent
//   to handle the event instead).
// Arguments:
// - <none>
// Return Value:
// - <none>
void Pane::_ControlConnectionStateChangedHandler(const winrt::Windows::Foundation::IInspectable& /*sender*/,
                                                 const winrt::Windows::Foundation::IInspectable& /*args*/)
{
    std::unique_lock lock{ _createCloseLock };
    // It's possible that this event handler started being executed, then before
    // we got the lock, another thread created another child. So our control is
    // actually no longer _our_ control, and instead could be a descendant.
    //
    // When the control's new Pane takes ownership of the control, the new
    // parent will register it's own event handler. That event handler will get
    // fired after this handler returns, and will properly cleanup state.
    if (!_IsLeaf())
    {
        return;
    }
    const auto& termControl{ _control.try_as<TermControl>() };
    if (!termControl)
    {
        return;
    }
    const auto newConnectionState = termControl.ConnectionState();
    const auto previousConnectionState = std::exchange(_connectionState, newConnectionState);

    if (newConnectionState < ConnectionState::Closed)
    {
        // Pane doesn't care if the connection isn't entering a terminal state.
        return;
    }

    if (previousConnectionState < ConnectionState::Connected && newConnectionState >= ConnectionState::Failed)
    {
        // A failure to complete the connection (before it has _connected_) is not covered by "closeOnExit".
        // This is to prevent a misconfiguration (closeOnExit: always, startingDirectory: garbage) resulting
        // in Terminal flashing open and immediately closed.
        return;
    }

    if (_profile)
    {
        const auto mode = _profile.CloseOnExit();
        if ((mode == CloseOnExitMode::Always) ||
            (mode == CloseOnExitMode::Graceful && newConnectionState == ConnectionState::Closed))
        {
            Close();
        }
    }
}

// Method Description:
// - Plays a warning note when triggered by the BEL control character,
//   using the sound configured for the "Critical Stop" system event.`
//   This matches the behavior of the Windows Console host.
// - Will also flash the taskbar if the bellStyle setting for this profile
//   has the 'visual' flag set
// Arguments:
// - <unused>
void Pane::_ControlWarningBellHandler(const winrt::Windows::Foundation::IInspectable& /*sender*/,
                                      const winrt::Windows::Foundation::IInspectable& /*eventArgs*/)
{
    if (!_IsLeaf())
    {
        return;
    }

    const auto& termControl{ _control.try_as<TermControl>() };
    if (_profile && termControl)
    {
        // We don't want to do anything if nothing is set, so check for that first
        if (static_cast<int>(_profile.BellStyle()) != 0)
        {
            if (WI_IsFlagSet(_profile.BellStyle(), winrt::Microsoft::Terminal::Settings::Model::BellStyle::Audible))
            {
                // Audible is set, play the sound
                const auto soundAlias = reinterpret_cast<LPCTSTR>(SND_ALIAS_SYSTEMHAND);
                PlaySound(soundAlias, NULL, SND_ALIAS_ID | SND_ASYNC | SND_SENTRY);
            }

            if (WI_IsFlagSet(_profile.BellStyle(), winrt::Microsoft::Terminal::Settings::Model::BellStyle::Window))
            {
                termControl.BellLightOn();
            }

            // raise the event with the bool value corresponding to the taskbar flag
            _PaneRaiseBellHandlers(nullptr, WI_IsFlagSet(_profile.BellStyle(), winrt::Microsoft::Terminal::Settings::Model::BellStyle::Taskbar));
        }
    }
}

// Event Description:
// - Called when our control gains focus. We'll use this to trigger our GotFocus
//   callback. The tab that's hosting us should have registered a callback which
//   can be used to mark us as active.
// Arguments:
// - <unused>
// Return Value:
// - <none>
void Pane::_ControlGotFocusHandler(winrt::Windows::Foundation::IInspectable const& sender,
                                   RoutedEventArgs const& /* args */)
{
    FocusState f = FocusState::Programmatic;
    if (const auto o = sender.try_as<winrt::Windows::UI::Xaml::Controls::Control>())
    {
        f = o.FocusState();
    }
    _GotFocusHandlers(shared_from_this(), f);
}

// Event Description:
// - Called when our control loses focus. We'll use this to trigger our LostFocus
//   callback. The tab that's hosting us should have registered a callback which
//   can be used to update its own internal focus state
void Pane::_ControlLostFocusHandler(winrt::Windows::Foundation::IInspectable const& /* sender */,
                                    RoutedEventArgs const& /* args */)
{
    _LostFocusHandlers(shared_from_this());
}

// Method Description:
// - Fire our Closed event to tell our parent that we should be removed.
// Arguments:
// - <none>
// Return Value:
// - <none>
void Pane::Close()
{
    // Fire our Closed event to tell our parent that we should be removed.
    _ClosedHandlers(nullptr, nullptr);
}

// Method Description:
// - Prepare this pane to be removed from the UI hierarchy by closing all controls
//   and connections beneath it.
void Pane::Shutdown()
{
    // Lock the create/close lock so that another operation won't concurrently
    // modify our tree
    std::unique_lock lock{ _createCloseLock };
    if (_IsLeaf())
    {
        const auto& termControl{ _control.try_as<TermControl>() };
        if (termControl)
        {
            termControl.Close();
        }
    }
    else
    {
        _firstChild->Shutdown();
        _secondChild->Shutdown();
    }
}

// Method Description:
// - Get the root UIElement of this pane. There may be a single UserControl as a
//   child, or an entire tree of grids and panes as children of this element.
// Arguments:
// - <none>
// Return Value:
// - the Grid acting as the root of this pane.
Controls::Grid Pane::GetRootElement()
{
    return _root;
}

// Method Description:
// - If this is the last focused pane, returns itself. Returns nullptr if this
//   is a leaf and it's not focused. If it's a parent, it returns nullptr if it nor
//   any children of this pane were the last pane to be focused, or the Pane that
//   _was_ the last pane to be focused (if there was one).
// - This Pane's control might not currently be focused, if the tab itself is
//   not currently focused.
// Return Value:
// - nullptr if we're a leaf and unfocused, or no children were marked
//   `_lastActive`, else returns this
std::shared_ptr<Pane> Pane::GetActivePane()
{
    if (_lastActive)
    {
        return shared_from_this();
    }
    if (_IsLeaf())
    {
        return nullptr;
    }

    auto firstFocused = _firstChild->GetActivePane();
    if (firstFocused != nullptr)
    {
        return firstFocused;
    }
    return _secondChild->GetActivePane();
}

// Method Description:
// - Gets the TermControl of this pane. If this Pane is not a leaf but is
//   focused, this will return the control of the last leaf pane that had focus.
//   Otherwise, this will return the control of the first child of this pane.
// Arguments:
// - <none>
// Return Value:
// - nullptr if this Pane is an unfocused parent, otherwise the TermControl of this Pane.
TermControl Pane::GetLastFocusedTerminalControl()
{
    if (!_IsLeaf())
    {
        if (_lastActive)
        {
            std::shared_ptr<Pane> pane = shared_from_this();
            while (const auto p = pane->_parentChildPath.lock())
            {
                if (p->_IsLeaf())
                {
                    return p->_control;
                }
                pane = p;
            }
            // We didn't find our child somehow, they might have closed under us.
        }
        return _firstChild->GetLastFocusedTerminalControl();
    }
    return _control;
}

// Method Description:
// - Gets the TermControl of this pane. If this Pane is not a leaf this will
//   return the nullptr;
// Arguments:
// - <none>
// Return Value:
// - nullptr if this Pane is a parent or isn't hosting a Terminal, otherwise the
//   TermControl of this Pane.
TermControl Pane::GetTerminalControl() const
{
    return _IsLeaf() ? _control.try_as<TermControl>() : nullptr;
}

Controls::UserControl Pane::GetUserControl() const
{
    return _IsLeaf() ? _control : nullptr;
}

// Method Description:
// - Recursively remove the "Active" state from this Pane and all it's children.
// - Updates our visuals to match our new state, including highlighting our borders.
// Arguments:
// - <none>
// Return Value:
// - <none>
void Pane::ClearActive()
{
    _lastActive = false;
    if (!_IsLeaf())
    {
        _firstChild->ClearActive();
        _secondChild->ClearActive();
    }
    UpdateVisuals();
}

// Method Description:
// - Sets the "Active" state on this Pane. Only one Pane in a tree of Panes
//   should be "active".
// - Updates our visuals to match our new state, including highlighting our borders.
// Arguments:
// - <none>
// Return Value:
// - <none>
void Pane::SetActive()
{
    _lastActive = true;
    UpdateVisuals();
}

// Method Description:
// - Returns nullptr if no children of this pane were the last control to be
//   focused, or the profile of the last control to be focused (if there was
//   one).
// Arguments:
// - <none>
// Return Value:
// - nullptr if no children of this pane were the last control to be
//   focused, else the profile of the last control to be focused
Profile Pane::GetFocusedProfile()
{
    auto lastFocused = GetActivePane();
    return lastFocused ? lastFocused->_profile : nullptr;
}

// Method Description:
// - Returns true if this pane was the last pane to be focused in a tree of panes.
// Arguments:
// - <none>
// Return Value:
// - true iff we were the last pane focused in this tree of panes.
bool Pane::WasLastFocused() const noexcept
{
    return _lastActive;
}

// Method Description:
// - Returns true iff this pane has no child panes.
// Arguments:
// - <none>
// Return Value:
// - true iff this pane has no child panes.
bool Pane::_IsLeaf() const noexcept
{
    return _splitState == SplitState::None;
}

// Method Description:
// - Returns true if this pane is currently focused, or there is a pane which is
//   a child of this pane that is actively focused
// Arguments:
// - <none>
// Return Value:
// - true if the currently focused pane is either this pane, or one of this
//   pane's descendants
bool Pane::_HasFocusedChild() const noexcept
{
    // We're intentionally making this one giant expression, so the compiler
    // will skip the following lookups if one of the lookups before it returns
    // true
    return (_lastActive) ||
           (_firstChild && _firstChild->_HasFocusedChild()) ||
           (_secondChild && _secondChild->_HasFocusedChild());
}

// Method Description:
// - Update the focus state of this pane. We'll make sure to colorize our
//   borders depending on if we are the active pane or not.
// Arguments:
// - <none>
// Return Value:
// - <none>
void Pane::UpdateVisuals()
{
    // If we are the focused pane, but not a leaf we should add borders
    if (!_IsLeaf())
    {
        _UpdateBorders();
    }
    _borderFirst.BorderBrush(_lastActive ? s_focusedBorderBrush : s_unfocusedBorderBrush);
    _borderSecond.BorderBrush(_lastActive ? s_focusedBorderBrush : s_unfocusedBorderBrush);
}

// Method Description:
// - Focus the current pane. Also trigger focus on the control, or if not a leaf
//   the control belonging to the last focused leaf.
//   This makes sure that focus exists within the tab (since panes aren't proper controls)
// Arguments:
// - <none>
// Return Value:
// - <none>
void Pane::_Focus()
{
    _GotFocusHandlers(shared_from_this(), FocusState::Programmatic);
    if (const auto& control = GetLastFocusedTerminalControl())
    {
        control.Focus(FocusState::Programmatic);
    }
}

// Method Description:
// - Focuses this control if we're a leaf, or attempts to focus the first leaf
//   of our first child, recursively.
// Arguments:
// - <none>
// Return Value:
// - <none>
void Pane::_FocusFirstChild()
{
    if (_IsLeaf())
    {
        // Originally, we would only raise a GotFocus event here when:
        //
        // if (_root.ActualWidth() == 0 && _root.ActualHeight() == 0)
        //
        // When these sizes are 0, then the pane might still be in startup,
        // and doesn't yet have a real size. In that case, the control.Focus
        // event won't be handled until _after_ the startup events are all
        // processed. This will lead to the Tab not being notified that the
        // focus moved to a different Pane.
        //
        // However, with the ability to execute multiple actions at a time, in
        // already existing windows, we need to always raise this event manually
        // here, to correctly inform the Tab that we're now focused. This will
        // take care of commandlines like:
        //
        // `wtd -w 0 mf down ; sp`
        // `wtd -w 0 fp -t 1 ; sp`
        _Focus();
    }
    else
    {
        _firstChild->_FocusFirstChild();
    }
}

// Method Description:
// - Updates the settings of this pane, presuming that it is a leaf.
// Arguments:
// - settings: The new TerminalSettings to apply to any matching controls
// - profile: The profile from which these settings originated.
// Return Value:
// - <none>
void Pane::UpdateSettings(const TerminalSettingsCreateResult& settings, const Profile& profile)
{
    assert(_IsLeaf());
    const auto& termControl{ _control.try_as<TermControl>() };
    if (!termControl)
    {
        return;
    }
    _profile = profile;
    auto controlSettings = termControl.Settings().as<TerminalSettings>();
    // Update the parent of the control's settings object (and not the object itself) so
    // that any overrides made by the control don't get affected by the reload
    controlSettings.SetParent(settings.DefaultSettings());
    auto unfocusedSettings{ settings.UnfocusedSettings() };
    if (unfocusedSettings)
    {
        // Note: the unfocused settings needs to be entirely unchanged _except_ we need to
        // set its parent to the settings object that lives in the control. This is because
        // the overrides made by the control live in that settings object, so we want to make
        // sure the unfocused settings inherit from that.
        unfocusedSettings.SetParent(controlSettings);
    }
    termControl.UnfocusedAppearance(unfocusedSettings);
    termControl.UpdateSettings();
}

// Method Description:
// - Attempts to add the provided pane as a split of the current pane.
// Arguments:
// - pane: the new pane to add
// - splitType: How the pane should be attached
// Return Value:
// - the new reference to the child created from the current pane.
std::shared_ptr<Pane> Pane::AttachPane(std::shared_ptr<Pane> pane, SplitDirection splitType)
{
    // Splice the new pane into the tree
    const auto [first, _] = _Split(splitType, .5, pane);

    // If the new pane has a child that was the focus, re-focus it
    // to steal focus from the currently focused pane.
    if (pane->_HasFocusedChild())
    {
        pane->WalkTree([](auto p) {
            if (p->_lastActive)
            {
                p->_Focus();
                return true;
            }
            return false;
        });
    }

    return first;
}

// Method Description:
// - Attempts to find the parent of the target pane,
//   if found remove the pane from the tree and return it.
// - If the removed pane was (or contained the focus) the first sibling will
//   gain focus.
// Arguments:
// - pane: the pane to detach
// Return Value:
// - The removed pane, if found.
std::shared_ptr<Pane> Pane::DetachPane(std::shared_ptr<Pane> pane)
{
    // We can't remove a pane if we only have a reference to a leaf, even if we
    // are the pane.
    if (_IsLeaf())
    {
        return nullptr;
    }

    // Check if either of our children matches the search
    const auto isFirstChild = _firstChild == pane;
    const auto isSecondChild = _secondChild == pane;

    if (isFirstChild || isSecondChild)
    {
        // Keep a reference to the child we are removing
        auto detached = isFirstChild ? _firstChild : _secondChild;
        // Remove the child from the tree, replace the current node with the
        // other child.
        _CloseChild(isFirstChild, true);

        // Update the borders on this pane and any children to match if we have
        // no parent.
        detached->_borders = Borders::None;
        detached->_ApplySplitDefinitions();

        // Trigger the detached event on each child
        detached->WalkTree([](auto pane) {
            pane->_PaneDetachedHandlers(pane);
            return false;
        });

        return detached;
    }

    if (const auto detached = _firstChild->DetachPane(pane))
    {
        return detached;
    }

    return _secondChild->DetachPane(pane);
}

// Method Description:
// - Closes one of our children. In doing so, takes the control from the other
//   child, and makes this pane a leaf node again.
// Arguments:
// - closeFirst: if true, the first child should be closed, and the second
//   should be preserved, and vice-versa for false.
// - isDetaching: if true, then the pane event handlers for the closed child
//   should be kept, this way they don't have to be recreated when it is later
//   reattached to a tree somewhere as the control moves with the pane.
// Return Value:
// - <none>
void Pane::_CloseChild(const bool closeFirst, const bool isDetaching)
{
    // Lock the create/close lock so that another operation won't concurrently
    // modify our tree
    std::unique_lock lock{ _createCloseLock };

    // If we're a leaf, then chances are both our children closed in close
    // succession. We waited on the lock while the other child was closed, so
    // now we don't have a child to close anymore. Return here. When we moved
    // the non-closed child into us, we also set up event handlers that will be
    // triggered when we return from this.
    if (_IsLeaf())
    {
        return;
    }

    auto closedChild = closeFirst ? _firstChild : _secondChild;
    auto remainingChild = closeFirst ? _secondChild : _firstChild;
    auto closedChildClosedToken = closeFirst ? _firstClosedToken : _secondClosedToken;
    auto remainingChildClosedToken = closeFirst ? _secondClosedToken : _firstClosedToken;

    // If we were a parent pane, and we pointed into the now closed child
    // clear it. We will set it to something else later if
    bool usedToFocusClosedChildsTerminal = false;
    if (const auto prev = _parentChildPath.lock())
    {
        if (closedChild == prev)
        {
            _parentChildPath.reset();
            usedToFocusClosedChildsTerminal = true;
        }
    }

    // If the only child left is a leaf, that means we're a leaf now.
    if (remainingChild->_IsLeaf())
    {
        // Find what borders need to persist after we close the child
        _borders = _GetCommonBorders();

        // take the control, profile and id of the pane that _wasn't_ closed.
        _control = remainingChild->_control;
        _connectionState = remainingChild->_connectionState;
        _profile = remainingChild->_profile;
        _id = remainingChild->Id();

        // Add our new event handler before revoking the old one.
        const auto& termControl{ _control.try_as<TermControl>() };
        if (termControl)
        {
            _connectionStateChangedToken = termControl.ConnectionStateChanged({ this, &Pane::_ControlConnectionStateChangedHandler });
            _warningBellToken = termControl.WarningBell({ this, &Pane::_ControlWarningBellHandler });
        }

        // Revoke the old event handlers. Remove both the handlers for the panes
        // themselves closing, and remove their handlers for their controls
        // closing. At this point, if the remaining child's control is closed,
        // they'll trigger only our event handler for the control's close.

        // However, if we are detaching the pane we want to keep its control
        // handlers since it is just getting moved.
        if (!isDetaching)
        {
<<<<<<< HEAD
            if (const auto& closedControl{ closedChild->_control.try_as<TermControl>() })
            {
                closedControl.ConnectionStateChanged(closedChild->_connectionStateChangedToken);
                closedControl.WarningBell(closedChild->_warningBellToken);
            }
=======
            closedChild->WalkTree([](auto p) {
                if (p->_IsLeaf())
                {
                    p->_control.ConnectionStateChanged(p->_connectionStateChangedToken);
                    p->_control.WarningBell(p->_warningBellToken);
                }
                return false;
            });
>>>>>>> d053f6cc
        }

        closedChild->Closed(closedChildClosedToken);
        remainingChild->Closed(remainingChildClosedToken);

        if (const auto& remainingControl{ remainingChild->_control.try_as<TermControl>() })
        {
            remainingControl.ConnectionStateChanged(remainingChild->_connectionStateChangedToken);
            remainingControl.WarningBell(remainingChild->_warningBellToken);
        }

        // If we or either of our children was focused, we want to take that
        // focus from them.
        _lastActive = _lastActive || _firstChild->_lastActive || _secondChild->_lastActive;

        // Remove all the ui elements of the remaining child. This'll make sure
        // we can re-attach the UserControl to our Grid.
        remainingChild->_root.Children().Clear();
        remainingChild->_borderFirst.Child(nullptr);

        // Reset our UI:
        _root.Children().Clear();
        _borderFirst.Child(nullptr);
        _borderSecond.Child(nullptr);
        _root.ColumnDefinitions().Clear();
        _root.RowDefinitions().Clear();

<<<<<<< HEAD
        // Reattach the UserControl to our grid.
        _root.Children().Append(_border);
        _border.Child(_control);
=======
        // Reattach the TermControl to our grid.
        _root.Children().Append(_borderFirst);
        _borderFirst.Child(_control);
>>>>>>> d053f6cc

        // Make sure to set our _splitState before focusing the control. If you
        // fail to do this, when the tab handles the GotFocus event and asks us
        // what our active control is, we won't technically be a "leaf", and
        // GetTerminalControl will return null.
        _splitState = SplitState::None;

        // re-attach our handler for the control's GotFocus event.
        _gotFocusRevoker = _control.GotFocus(winrt::auto_revoke, { this, &Pane::_ControlGotFocusHandler });
        _lostFocusRevoker = _control.LostFocus(winrt::auto_revoke, { this, &Pane::_ControlLostFocusHandler });

        // If we're inheriting the "last active" state from one of our children,
        // focus our control now. This should trigger our own GotFocus event.
        if (usedToFocusClosedChildsTerminal || _lastActive)
        {
            _control.Focus(FocusState::Programmatic);

            // See GH#7252
            // Manually fire off the GotFocus event. Typically, this is done
            // automatically when the control gets focused. However, if we're
            // `exit`ing a zoomed pane, then the other sibling isn't in the UI
            // tree currently. So the above call to Focus won't actually focus
            // the control. Because Tab is relying on GotFocus to know who the
            // active pane in the tree is, without this call, _no one_ will be
            // the active pane any longer.
            _GotFocusHandlers(shared_from_this(), FocusState::Programmatic);
        }

        _UpdateBorders();

        // Release our children.
        _firstChild = nullptr;
        _secondChild = nullptr;
    }
    else
    {
        // Find what borders need to persist after we close the child
        auto remainingBorders = _GetCommonBorders();

        // Steal all the state from our child
        _splitState = remainingChild->_splitState;
        _firstChild = remainingChild->_firstChild;
        _secondChild = remainingChild->_secondChild;

        // Set up new close handlers on the children
        _SetupChildCloseHandlers();

        // Revoke the old event handlers on our new children
        _firstChild->Closed(remainingChild->_firstClosedToken);
        _secondChild->Closed(remainingChild->_secondClosedToken);

        // Remove the event handlers on the old children
        remainingChild->Closed(remainingChildClosedToken);
        closedChild->Closed(closedChildClosedToken);
        if (!isDetaching)
        {
<<<<<<< HEAD
            if (const auto& closedControl{ closedChild->_control.try_as<TermControl>() })
            {
                closedControl.ConnectionStateChanged(closedChild->_connectionStateChangedToken);
                closedControl.WarningBell(closedChild->_warningBellToken);
            }
=======
            closedChild->WalkTree([](auto p) {
                if (p->_IsLeaf())
                {
                    p->_control.ConnectionStateChanged(p->_connectionStateChangedToken);
                    p->_control.WarningBell(p->_warningBellToken);
                }
                return false;
            });
>>>>>>> d053f6cc
        }

        // Reset our UI:
        _root.Children().Clear();
        _borderFirst.Child(nullptr);
        _borderSecond.Child(nullptr);
        _root.ColumnDefinitions().Clear();
        _root.RowDefinitions().Clear();

        // Copy the old UI over to our grid.
        // Start by copying the row/column definitions. Iterate over the
        // rows/cols, and remove each one from the old grid, and attach it to
        // our grid instead.
        while (remainingChild->_root.ColumnDefinitions().Size() > 0)
        {
            auto col = remainingChild->_root.ColumnDefinitions().GetAt(0);
            remainingChild->_root.ColumnDefinitions().RemoveAt(0);
            _root.ColumnDefinitions().Append(col);
        }
        while (remainingChild->_root.RowDefinitions().Size() > 0)
        {
            auto row = remainingChild->_root.RowDefinitions().GetAt(0);
            remainingChild->_root.RowDefinitions().RemoveAt(0);
            _root.RowDefinitions().Append(row);
        }

        // Remove the child's UI elements from the child's grid, so we can
        // attach them to us instead.
        remainingChild->_root.Children().Clear();
        remainingChild->_borderFirst.Child(nullptr);
        remainingChild->_borderSecond.Child(nullptr);

        _borderFirst.Child(_firstChild->GetRootElement());
        _borderSecond.Child(_secondChild->GetRootElement());

        _root.Children().Append(_borderFirst);
        _root.Children().Append(_borderSecond);

        // Propagate the new borders down to the children.
        _borders = remainingBorders;
        _ApplySplitDefinitions();

        // If our child had focus and closed, just transfer to the first remaining
        // child
        if (closedChild->_HasFocusedChild())
        {
            _FocusFirstChild();
        }
        // We might not have focus currently, but if our parent does then we
        // want to make sure we have a valid path to one of our children.
        // We should only update the path if our other child doesn't have focus itself.
        else if (usedToFocusClosedChildsTerminal && !_secondChild->_HasFocusedChild())
        {
            // update our path to our first remaining leaf
            _parentChildPath = _firstChild;
            _firstChild->WalkTree([](auto p) {
                if (p->_IsLeaf())
                {
                    return true;
                }
                p->_parentChildPath = p->_firstChild;
                return false;
            });
            // This will focus the first terminal, and will set that leaf pane
            // to the active pane if we nor one of our parents is not itself focused.
            _FocusFirstChild();
        }

        // Release the pointers that the child was holding.
        remainingChild->_firstChild = nullptr;
        remainingChild->_secondChild = nullptr;
    }
}

winrt::fire_and_forget Pane::_CloseChildRoutine(const bool closeFirst)
{
    auto weakThis{ shared_from_this() };

    co_await winrt::resume_foreground(_root.Dispatcher());

    if (auto pane{ weakThis.get() })
    {
        // This will query if animations are enabled via the "Show animations in
        // Windows" setting in the OS
        winrt::Windows::UI::ViewManagement::UISettings uiSettings;
        const auto animationsEnabledInOS = uiSettings.AnimationsEnabled();
        const auto animationsEnabledInApp = Media::Animation::Timeline::AllowDependentAnimations();

        // GH#7252: If either child is zoomed, just skip the animation. It won't work.
        const bool eitherChildZoomed = pane->_firstChild->_zoomed || pane->_secondChild->_zoomed;
        // If animations are disabled, just skip this and go straight to
        // _CloseChild. Curiously, the pane opening animation doesn't need this,
        // and will skip straight to Completed when animations are disabled, but
        // this one doesn't seem to.
        if (!animationsEnabledInOS || !animationsEnabledInApp || eitherChildZoomed)
        {
            pane->_CloseChild(closeFirst, false);
            co_return;
        }

        // Setup the animation

        auto removedChild = closeFirst ? _firstChild : _secondChild;
        auto remainingChild = closeFirst ? _secondChild : _firstChild;
        const bool splitWidth = _splitState == SplitState::Vertical;

        Size removedOriginalSize{
            ::base::saturated_cast<float>(removedChild->_root.ActualWidth()),
            ::base::saturated_cast<float>(removedChild->_root.ActualHeight())
        };
        Size remainingOriginalSize{
            ::base::saturated_cast<float>(remainingChild->_root.ActualWidth()),
            ::base::saturated_cast<float>(remainingChild->_root.ActualHeight())
        };

        // Remove both children from the grid
        _borderFirst.Child(nullptr);
        _borderSecond.Child(nullptr);

        if (_splitState == SplitState::Vertical)
        {
            Controls::Grid::SetColumn(_borderFirst, 0);
            Controls::Grid::SetColumn(_borderSecond, 1);
        }
        else if (_splitState == SplitState::Horizontal)
        {
            Controls::Grid::SetRow(_borderFirst, 0);
            Controls::Grid::SetRow(_borderSecond, 1);
        }

        // Create the dummy grid. This grid will be the one we actually animate,
        // in the place of the closed pane.
        Controls::Grid dummyGrid;
        // GH#603 - we can safely add a BG here, as the control is gone right
        // away, to fill the space as the rest of the pane expands.
        dummyGrid.Background(s_unfocusedBorderBrush);
        // It should be the size of the closed pane.
        dummyGrid.Width(removedOriginalSize.Width);
        dummyGrid.Height(removedOriginalSize.Height);

        _borderFirst.Child(closeFirst ? dummyGrid : remainingChild->GetRootElement());
        _borderSecond.Child(closeFirst ? remainingChild->GetRootElement() : dummyGrid);

        // Set up the rows/cols as auto/auto, so they'll only use the size of
        // the elements in the grid.
        //
        // * For the closed pane, we want to make that row/col "auto" sized, so
        //   it takes up as much space as is available.
        // * For the remaining pane, we'll make that row/col "*" sized, so it
        //   takes all the remaining space. As the dummy grid is resized down,
        //   the remaining pane will expand to take the rest of the space.
        _root.ColumnDefinitions().Clear();
        _root.RowDefinitions().Clear();
        if (_splitState == SplitState::Vertical)
        {
            auto firstColDef = Controls::ColumnDefinition();
            auto secondColDef = Controls::ColumnDefinition();
            firstColDef.Width(!closeFirst ? GridLengthHelper::FromValueAndType(1, GridUnitType::Star) : GridLengthHelper::Auto());
            secondColDef.Width(closeFirst ? GridLengthHelper::FromValueAndType(1, GridUnitType::Star) : GridLengthHelper::Auto());
            _root.ColumnDefinitions().Append(firstColDef);
            _root.ColumnDefinitions().Append(secondColDef);
        }
        else if (_splitState == SplitState::Horizontal)
        {
            auto firstRowDef = Controls::RowDefinition();
            auto secondRowDef = Controls::RowDefinition();
            firstRowDef.Height(!closeFirst ? GridLengthHelper::FromValueAndType(1, GridUnitType::Star) : GridLengthHelper::Auto());
            secondRowDef.Height(closeFirst ? GridLengthHelper::FromValueAndType(1, GridUnitType::Star) : GridLengthHelper::Auto());
            _root.RowDefinitions().Append(firstRowDef);
            _root.RowDefinitions().Append(secondRowDef);
        }

        // Animate the dummy grid from its current size down to 0
        Media::Animation::DoubleAnimation animation{};
        animation.Duration(AnimationDuration);
        animation.From(splitWidth ? removedOriginalSize.Width : removedOriginalSize.Height);
        animation.To(0.0);
        // This easing is the same as the entrance animation.
        animation.EasingFunction(Media::Animation::QuadraticEase{});
        animation.EnableDependentAnimation(true);

        Media::Animation::Storyboard s;
        s.Duration(AnimationDuration);
        s.Children().Append(animation);
        s.SetTarget(animation, dummyGrid);
        s.SetTargetProperty(animation, splitWidth ? L"Width" : L"Height");

        // Start the animation.
        s.Begin();

        std::weak_ptr<Pane> weakThis{ shared_from_this() };

        // When the animation is completed, reparent the child's content up to
        // us, and remove the child nodes from the tree.
        animation.Completed([weakThis, closeFirst](auto&&, auto&&) {
            if (auto pane{ weakThis.lock() })
            {
                // We don't need to manually undo any of the above trickiness.
                // We're going to re-parent the child's content into us anyways
                pane->_CloseChild(closeFirst, false);
            }
        });
    }
}

// Method Description:
// - Adds event handlers to our children to handle their close events.
// Arguments:
// - <none>
// Return Value:
// - <none>
void Pane::_SetupChildCloseHandlers()
{
    _firstClosedToken = _firstChild->Closed([this](auto&& /*s*/, auto&& /*e*/) {
        _CloseChildRoutine(true);
    });

    _secondClosedToken = _secondChild->Closed([this](auto&& /*s*/, auto&& /*e*/) {
        _CloseChildRoutine(false);
    });
}

// Method Description:
// - Sets up row/column definitions for this pane. There are three total
//   row/cols. The middle one is for the separator. The first and third are for
//   each of the child panes, and are given a size in pixels, based off the
//   available space, and the percent of the space they respectively consume,
//   which is stored in _desiredSplitPosition
// - Does nothing if our split state is currently set to SplitState::None
// Arguments:
// - <none>
// Return Value:
// - <none>
void Pane::_CreateRowColDefinitions()
{
    const auto first = _desiredSplitPosition * 100.0f;
    const auto second = 100.0f - first;
    if (_splitState == SplitState::Vertical)
    {
        _root.ColumnDefinitions().Clear();

        // Create two columns in this grid: one for each pane

        auto firstColDef = Controls::ColumnDefinition();
        firstColDef.Width(GridLengthHelper::FromValueAndType(first, GridUnitType::Star));

        auto secondColDef = Controls::ColumnDefinition();
        secondColDef.Width(GridLengthHelper::FromValueAndType(second, GridUnitType::Star));

        _root.ColumnDefinitions().Append(firstColDef);
        _root.ColumnDefinitions().Append(secondColDef);
    }
    else if (_splitState == SplitState::Horizontal)
    {
        _root.RowDefinitions().Clear();

        // Create two rows in this grid: one for each pane

        auto firstRowDef = Controls::RowDefinition();
        firstRowDef.Height(GridLengthHelper::FromValueAndType(first, GridUnitType::Star));

        auto secondRowDef = Controls::RowDefinition();
        secondRowDef.Height(GridLengthHelper::FromValueAndType(second, GridUnitType::Star));

        _root.RowDefinitions().Append(firstRowDef);
        _root.RowDefinitions().Append(secondRowDef);
    }
}

// Method Description:
// - Sets the thickness of each side of our borders to match our _borders state.
// Arguments:
// - <none>
// Return Value:
// - <none>
void Pane::_UpdateBorders()
{
    double top = 0, bottom = 0, left = 0, right = 0;

    Thickness newBorders{ 0 };
    // Zoomed panes, and focused parents should have full borders
    if (_zoomed || (!_IsLeaf() && _lastActive))
    {
        top = bottom = right = left = PaneBorderSize;
    }
    else
    {
        if (WI_IsFlagSet(_borders, Borders::Top))
        {
            top = PaneBorderSize;
        }
        if (WI_IsFlagSet(_borders, Borders::Bottom))
        {
            bottom = PaneBorderSize;
        }
        if (WI_IsFlagSet(_borders, Borders::Left))
        {
            left = PaneBorderSize;
        }
        if (WI_IsFlagSet(_borders, Borders::Right))
        {
            right = PaneBorderSize;
        }
    }

    if (_IsLeaf())
    {
        _borderFirst.BorderThickness(ThicknessHelper::FromLengths(left, top, right, bottom));
    }
    else
    {
        // If we are not a leaf we don't want to duplicate the shared border
        // between our children.
        if (_splitState == SplitState::Vertical)
        {
            _borderFirst.BorderThickness(ThicknessHelper::FromLengths(left, top, 0, bottom));
            _borderSecond.BorderThickness(ThicknessHelper::FromLengths(0, top, right, bottom));
        }
        else
        {
            _borderFirst.BorderThickness(ThicknessHelper::FromLengths(left, top, right, 0));
            _borderSecond.BorderThickness(ThicknessHelper::FromLengths(left, 0, right, bottom));
        }
    }
}

// Method Description:
// - Find the borders for the leaf pane, or the shared borders for child panes.
// - This deliberately ignores if a focused parent has borders.
// Arguments:
// - <none>
// Return Value:
// - <none>
Borders Pane::_GetCommonBorders()
{
    if (_IsLeaf())
    {
        return _borders;
    }

    return _firstChild->_GetCommonBorders() & _secondChild->_GetCommonBorders();
}

// Method Description:
// - Sets the row/column of our child UI elements, to match our current split type.
// - In case the split definition or parent borders were changed, this recursively
//   updates the children as well.
// Arguments:
// - <none>
// Return Value:
// - <none>
void Pane::_ApplySplitDefinitions()
{
    if (_splitState == SplitState::Vertical)
    {
        Controls::Grid::SetColumn(_borderFirst, 0);
        Controls::Grid::SetColumn(_borderSecond, 1);

        _firstChild->_borders = _borders | Borders::Right;
        _secondChild->_borders = _borders | Borders::Left;
        _borders = Borders::None;

        _firstChild->_ApplySplitDefinitions();
        _secondChild->_ApplySplitDefinitions();
    }
    else if (_splitState == SplitState::Horizontal)
    {
        Controls::Grid::SetRow(_borderFirst, 0);
        Controls::Grid::SetRow(_borderSecond, 1);

        _firstChild->_borders = _borders | Borders::Bottom;
        _secondChild->_borders = _borders | Borders::Top;
        _borders = Borders::None;

        _firstChild->_ApplySplitDefinitions();
        _secondChild->_ApplySplitDefinitions();
    }
    _UpdateBorders();
}

// Method Description:
// - Create a pair of animations when a new control enters this pane. This
//   should _ONLY_ be called in _Split, AFTER the first and second child panes
//   have been set up.
void Pane::_SetupEntranceAnimation()
{
    // This will query if animations are enabled via the "Show animations in
    // Windows" setting in the OS
    winrt::Windows::UI::ViewManagement::UISettings uiSettings;
    const auto animationsEnabledInOS = uiSettings.AnimationsEnabled();
    const auto animationsEnabledInApp = Media::Animation::Timeline::AllowDependentAnimations();

    const bool splitWidth = _splitState == SplitState::Vertical;
    const auto totalSize = splitWidth ? _root.ActualWidth() : _root.ActualHeight();
    // If we don't have a size yet, it's likely that we're in startup, or we're
    // being executed as a sequence of actions. In that case, just skip the
    // animation.
    if (totalSize <= 0 || !animationsEnabledInOS || !animationsEnabledInApp)
    {
        return;
    }

    // Use the unfocused border color as the pane background, so an actual color
    // appears behind panes as we animate them sliding in.
    //
    // GH#603 - We set only the background of the new pane, while it animates
    // in. Once the animation is done, we'll remove that background, so if the
    // user wants vintage opacity, they'll be able to see what's under the
    // window.
    // * If we don't give it a background, then the BG will be entirely transparent.
    // * If we give the parent (us) root BG a color, then a transparent pane
    //   will flash opaque during the animation, then back to transparent, which
    //   looks bad.
    _secondChild->_root.Background(s_unfocusedBorderBrush);

    const auto [firstSize, secondSize] = _CalcChildrenSizes(::base::saturated_cast<float>(totalSize));

    // This is safe to capture this, because it's only being called in the
    // context of this method (not on another thread)
    auto setupAnimation = [&](const auto& size, const bool isFirstChild) {
        auto child = isFirstChild ? _firstChild : _secondChild;
        auto childGrid = child->_root;
        // If we are splitting a parent pane this may be null
        auto control = child->_control;
        // Build up our animation:
        // * it'll take as long as our duration (200ms)
        // * it'll change the value of our property from 0 to secondSize
        // * it'll animate that value using a quadratic function (like f(t) = t^2)
        // * IMPORTANT! We'll manually tell the animation that "yes we know what
        //   we're doing, we want an animation here."
        Media::Animation::DoubleAnimation animation{};
        animation.Duration(AnimationDuration);
        if (isFirstChild)
        {
            // If we're animating the first pane, the size should decrease, from
            // the full size down to the given size.
            animation.From(totalSize);
            animation.To(size);
        }
        else
        {
            // Otherwise, we want to show the pane getting larger, so animate
            // from 0 to the requested size.
            animation.From(0.0);
            animation.To(size);
        }
        animation.EasingFunction(Media::Animation::QuadraticEase{});
        animation.EnableDependentAnimation(true);

        // Now we're going to set up the Storyboard. This is a unit that uses the
        // Animation from above, and actually applies it to a property.
        // * we'll set it up for the same duration as the animation we have
        // * Apply the animation to the grid of the new pane we're adding to the tree.
        // * apply the animation to the Width or Height property.
        Media::Animation::Storyboard s;
        s.Duration(AnimationDuration);
        s.Children().Append(animation);
        s.SetTarget(animation, childGrid);
        s.SetTargetProperty(animation, splitWidth ? L"Width" : L"Height");

        // BE TRICKY:
        // We're animating the width or height of our child pane's grid.
        //
        // We DON'T want to change the size of the control itself, because the
        // terminal has to reflow the buffer every time the control changes size. So
        // what we're going to do there is manually set the control's size to how
        // big we _actually know_ the control will be.
        //
        // We're also going to be changing alignment of our child pane and the
        // control. This way, we'll be able to have the control stick to the inside
        // of the child pane's grid (the side that's moving), while we also have the
        // pane's grid stick to "outside" of the grid (the side that's not moving)
        if (splitWidth)
        {
            // If we're animating the first child, then stick to the top/left of
            // the parent pane, otherwise use the bottom/right. This is always
            // the "outside" of the parent pane.
            childGrid.HorizontalAlignment(isFirstChild ? HorizontalAlignment::Left : HorizontalAlignment::Right);
            if (control)
            {
                control.HorizontalAlignment(HorizontalAlignment::Left);
                control.Width(isFirstChild ? totalSize : size);
            }

            // When the animation is completed, undo the trickiness from before, to
            // restore the controls to the behavior they'd usually have.
            animation.Completed([childGrid, control, root = _secondChild->_root](auto&&, auto&&) {
                childGrid.Width(NAN);
                childGrid.HorizontalAlignment(HorizontalAlignment::Stretch);
                if (control)
                {
                    control.Width(NAN);
                    control.HorizontalAlignment(HorizontalAlignment::Stretch);
                }
                root.Background(nullptr);
            });
        }
        else
        {
            // If we're animating the first child, then stick to the top/left of
            // the parent pane, otherwise use the bottom/right. This is always
            // the "outside" of the parent pane.
            childGrid.VerticalAlignment(isFirstChild ? VerticalAlignment::Top : VerticalAlignment::Bottom);
            if (control)
            {
                control.VerticalAlignment(VerticalAlignment::Top);
                control.Height(isFirstChild ? totalSize : size);
            }

            // When the animation is completed, undo the trickiness from before, to
            // restore the controls to the behavior they'd usually have.
            animation.Completed([childGrid, control, root = _secondChild->_root](auto&&, auto&&) {
                childGrid.Height(NAN);
                childGrid.VerticalAlignment(VerticalAlignment::Stretch);
                if (control)
                {
                    control.Height(NAN);
                    control.VerticalAlignment(VerticalAlignment::Stretch);
                }
                root.Background(nullptr);
            });
        }

        // Start the animation.
        s.Begin();
    };

    // TODO: GH#7365 - animating the first child right now doesn't _really_ do
    // anything. We could do better though.
    setupAnimation(firstSize, true);
    setupAnimation(secondSize, false);
}

// Method Description:
// - This is a helper to determine if a given Pane can be split, but without
//   using the ActualWidth() and ActualHeight() methods. This is used during
//   processing of many "split-pane" commands, which could happen _before_ we've
//   laid out a Pane for the first time. When this happens, the Pane's don't
//   have an actual size yet. However, we'd still like to figure out if the pane
//   could be split, once they're all laid out.
// - This method assumes that the Pane we're attempting to split is `target`,
//   and this method should be called on the root of a tree of Panes.
// - We'll walk down the tree attempting to find `target`. As we traverse the
//   tree, we'll reduce the size passed to each subsequent recursive call. The
//   size passed to this method represents how much space this Pane _will_ have
//   to use.
//   * If this pane is a leaf, and it's the pane we're looking for, use the
//     available space to calculate which direction to split in.
//   * If this pane is _any other leaf_, then just return nullopt, to indicate
//     that the `target` Pane is not down this branch.
//   * If this pane is a parent, calculate how much space our children will be
//     able to use, and recurse into them.
// Arguments:
// - target: The Pane we're attempting to split.
// - splitType: The direction we're attempting to split in.
// - availableSpace: The theoretical space that's available for this pane to be able to split.
// Return Value:
// - nullopt if `target` is not this pane or a child of this pane, otherwise
//   true iff we could split this pane, given `availableSpace`
// Note:
// - This method is highly similar to Pane::PreCalculateAutoSplit
std::optional<bool> Pane::PreCalculateCanSplit(const std::shared_ptr<Pane> target,
                                               SplitDirection splitType,
                                               const float splitSize,
                                               const winrt::Windows::Foundation::Size availableSpace) const
{
    if (target.get() == this)
    {
        const auto firstPercent = 1.0f - splitSize;
        const auto secondPercent = splitSize;
        // If this pane is a leaf, and it's the pane we're looking for, use
        // the available space to calculate which direction to split in.
        const Size minSize = _GetMinSize();

        if (splitType == SplitDirection::Left || splitType == SplitDirection::Right)
        {
            const auto widthMinusSeparator = availableSpace.Width - CombinedPaneBorderSize;
            const auto newFirstWidth = widthMinusSeparator * firstPercent;
            const auto newSecondWidth = widthMinusSeparator * secondPercent;

            return { newFirstWidth > minSize.Width && newSecondWidth > minSize.Width };
        }

        else if (splitType == SplitDirection::Up || splitType == SplitDirection::Down)
        {
            const auto heightMinusSeparator = availableSpace.Height - CombinedPaneBorderSize;
            const auto newFirstHeight = heightMinusSeparator * firstPercent;
            const auto newSecondHeight = heightMinusSeparator * secondPercent;

            return { newFirstHeight > minSize.Height && newSecondHeight > minSize.Height };
        }
    }
    else if (_IsLeaf())
    {
        // If this pane is _any other leaf_, then just return nullopt, to
        // indicate that the `target` Pane is not down this branch.
        return std::nullopt;
    }
    else
    {
        // If this pane is a parent, calculate how much space our children will
        // be able to use, and recurse into them.

        const bool isVerticalSplit = _splitState == SplitState::Vertical;
        const float firstWidth = isVerticalSplit ?
                                     (availableSpace.Width * _desiredSplitPosition) - PaneBorderSize :
                                     availableSpace.Width;
        const float secondWidth = isVerticalSplit ?
                                      (availableSpace.Width - firstWidth) - PaneBorderSize :
                                      availableSpace.Width;
        const float firstHeight = !isVerticalSplit ?
                                      (availableSpace.Height * _desiredSplitPosition) - PaneBorderSize :
                                      availableSpace.Height;
        const float secondHeight = !isVerticalSplit ?
                                       (availableSpace.Height - firstHeight) - PaneBorderSize :
                                       availableSpace.Height;

        const auto firstResult = _firstChild->PreCalculateCanSplit(target, splitType, splitSize, { firstWidth, firstHeight });
        return firstResult.has_value() ? firstResult : _secondChild->PreCalculateCanSplit(target, splitType, splitSize, { secondWidth, secondHeight });
    }

    // We should not possibly be getting here - both the above branches should
    // return a value.
    FAIL_FAST();
}

// Method Description:
// - Split the focused pane in our tree of panes, and place the given
//   UserControl into the newly created pane. If we're the focused pane, then
//   we'll create two new children, and place them side-by-side in our Grid.
// Arguments:
// - splitType: what type of split we want to create.
// - profile: The profile to associate with the newly created pane.
// - control: A UserControl to use in the new pane.
// Return Value:
// - The two newly created Panes, with the original pane first
std::pair<std::shared_ptr<Pane>, std::shared_ptr<Pane>> Pane::Split(SplitDirection splitType,
                                                                    const float splitSize,
                                                                    const Profile& profile,
                                                                    const Controls::UserControl& control)
{
    if (!_lastActive)
    {
        if (_firstChild && _firstChild->_HasFocusedChild())
        {
            return _firstChild->Split(splitType, splitSize, profile, control);
        }
        else if (_secondChild && _secondChild->_HasFocusedChild())
        {
            return _secondChild->Split(splitType, splitSize, profile, control);
        }

        return { nullptr, nullptr };
    }

    auto newPane = std::make_shared<Pane>(profile, control);
    return _Split(splitType, splitSize, newPane);
}

// Method Description:
// - Toggle the split orientation of the currently focused pane
// Arguments:
// - <none>
// Return Value:
// - true if a split was changed
bool Pane::ToggleSplitOrientation()
{
    // If we are a leaf there is no split to toggle.
    if (_IsLeaf())
    {
        return false;
    }

    // If a parent pane is focused, or if one of its children are a leaf and is
    // focused then switch the split orientation on the current pane.
    const bool firstIsFocused = _firstChild->_IsLeaf() && _firstChild->_lastActive;
    const bool secondIsFocused = _secondChild->_IsLeaf() && _secondChild->_lastActive;
    if (_lastActive || firstIsFocused || secondIsFocused)
    {
        // Switch the split orientation
        _splitState = _splitState == SplitState::Horizontal ? SplitState::Vertical : SplitState::Horizontal;

        // then update the borders and positioning on ourselves and our children.
        _borders = _GetCommonBorders();
        // Since we changed if we are using rows/columns, make sure we remove the old definitions
        _root.ColumnDefinitions().Clear();
        _root.RowDefinitions().Clear();
        _CreateRowColDefinitions();
        _ApplySplitDefinitions();

        return true;
    }

    return _firstChild->ToggleSplitOrientation() || _secondChild->ToggleSplitOrientation();
}

// Method Description:
// - Converts an "automatic" split type into either Vertical or Horizontal,
//   based upon the current dimensions of the Pane.
// - Similarly, if Up/Down or Left/Right are provided a Horizontal or Vertical
//   split type will be returned.
// Arguments:
// - splitType: The SplitDirection to attempt to convert
// Return Value:
// - One of Horizontal or Vertical
SplitState Pane::_convertAutomaticOrDirectionalSplitState(const SplitDirection& splitType) const
{
    // Careful here! If the pane doesn't yet have a size, these dimensions will
    // be 0, and we'll always return Vertical.

    if (splitType == SplitDirection::Automatic)
    {
        // If the requested split type was "auto", determine which direction to
        // split based on our current dimensions
        const Size actualSize{ gsl::narrow_cast<float>(_root.ActualWidth()),
                               gsl::narrow_cast<float>(_root.ActualHeight()) };
        return actualSize.Width >= actualSize.Height ? SplitState::Vertical : SplitState::Horizontal;
    }
    if (splitType == SplitDirection::Up || splitType == SplitDirection::Down)
    {
        return SplitState::Horizontal;
    }
    // All that is left is Left / Right which are vertical splits
    return SplitState::Vertical;
}

// Method Description:
// - Does the bulk of the work of creating a new split. Initializes our UI,
//   creates a new Pane to host the control, registers event handlers.
// Arguments:
// - splitType: what type of split we should create.
// - splitSize: what fraction of the pane the new pane should get
// - newPane: the pane to add as a child
// Return Value:
// - The two newly created Panes, with the original pane as the first pane.
std::pair<std::shared_ptr<Pane>, std::shared_ptr<Pane>> Pane::_Split(SplitDirection splitType,
                                                                     const float splitSize,
                                                                     std::shared_ptr<Pane> newPane)
{
    auto actualSplitType = _convertAutomaticOrDirectionalSplitState(splitType);

    // Lock the create/close lock so that another operation won't concurrently
    // modify our tree
    std::unique_lock lock{ _createCloseLock };

<<<<<<< HEAD
    if (const auto& termControl{ _control.try_as<TermControl>() })
    {
        // revoke our handler - the child will take care of the control now.
        termControl.ConnectionStateChanged(_connectionStateChangedToken);
        termControl.WarningBell(_warningBellToken);
        _connectionStateChangedToken.value = 0;
        _warningBellToken.value = 0;
    }

    // Remove our old GotFocus handler from the control. We don't what the
    // control telling us that it's now focused, we want it telling its new
    // parent.
    _gotFocusRevoker.revoke();
    _lostFocusRevoker.revoke();
=======
    if (_IsLeaf())
    {
        // revoke our handler - the child will take care of the control now.
        _control.ConnectionStateChanged(_connectionStateChangedToken);
        _connectionStateChangedToken.value = 0;
        _control.WarningBell(_warningBellToken);
        _warningBellToken.value = 0;
>>>>>>> d053f6cc

        // Remove our old GotFocus handler from the control. We don't want the
        // control telling us that it's now focused, we want it telling its new
        // parent.
        _gotFocusRevoker.revoke();
        _lostFocusRevoker.revoke();
    }

    // Remove any children we currently have. We can't add the existing
    // UserControl to a new grid until we do this.
    _root.Children().Clear();
    _borderFirst.Child(nullptr);
    _borderSecond.Child(nullptr);

    // Create a new pane from ourself
    if (!_IsLeaf())
    {
        // Since we are a parent we don't have borders normally,
        // so set them temporarily for when we update our split definition.
        _borders = _GetCommonBorders();
        _firstChild->Closed(_firstClosedToken);
        _secondChild->Closed(_secondClosedToken);
        // If we are not a leaf we should create a new pane that contains our children
        auto first = std::make_shared<Pane>(_firstChild, _secondChild, _splitState, _desiredSplitPosition);
        _firstChild = first;
    }
    else
    {
        //   Move our control, guid into the first one.
        _firstChild = std::make_shared<Pane>(_profile, _control);
        _firstChild->_connectionState = std::exchange(_connectionState, ConnectionState::NotConnected);
        _profile = nullptr;
        _control = { nullptr };
    }

    _splitState = actualSplitType;
    _desiredSplitPosition = 1.0f - splitSize;
    _secondChild = newPane;
    // If we want the new pane to be the first child, swap the children
    if (splitType == SplitDirection::Up || splitType == SplitDirection::Left)
    {
        std::swap(_firstChild, _secondChild);
    }

    _root.ColumnDefinitions().Clear();
    _root.RowDefinitions().Clear();
    _CreateRowColDefinitions();

    _borderFirst.Child(_firstChild->GetRootElement());
    _borderSecond.Child(_secondChild->GetRootElement());

    _root.Children().Append(_borderFirst);
    _root.Children().Append(_borderSecond);

    _ApplySplitDefinitions();

    // Register event handlers on our children to handle their Close events
    _SetupChildCloseHandlers();

    _lastActive = false;

    _SetupEntranceAnimation();

    // Clear out our ID, only leaves should have IDs
    _id = {};

    // Regardless of which child the new child is, we want to return the
    // original one first.
    if (splitType == SplitDirection::Up || splitType == SplitDirection::Left)
    {
        return { _secondChild, _firstChild };
    }
    return { _firstChild, _secondChild };
}

// Method Description:
// - Recursively attempt to "zoom" the given pane. When the pane is zoomed, it
//   won't be displayed as part of the tab tree, instead it'll take up the full
//   content of the tab. When we find the given pane, we'll need to remove it
//   from the UI tree, so that the caller can re-add it. We'll also set some
//   internal state, so the pane can display all of its borders.
// Arguments:
// - zoomedPane: This is the pane which we're attempting to zoom on.
// Return Value:
// - <none>
void Pane::Maximize(std::shared_ptr<Pane> zoomedPane)
{
    _zoomed = (zoomedPane == shared_from_this());
    _UpdateBorders();
    if (!_IsLeaf())
    {
        if (zoomedPane == _firstChild || zoomedPane == _secondChild)
        {
            // When we're zooming the pane, we'll need to remove it from our UI
            // tree. Easy way: just remove both children. We'll re-attach both
            // when we un-zoom.
            _root.Children().Clear();
            _borderFirst.Child(nullptr);
            _borderSecond.Child(nullptr);
        }

        // Always recurse into both children. If the (un)zoomed pane was one of
        // our direct children, we'll still want to update it's borders.
        _firstChild->Maximize(zoomedPane);
        _secondChild->Maximize(zoomedPane);
    }
}

// Method Description:
// - Recursively attempt to "un-zoom" the given pane. This does the opposite of
//   Pane::Maximize. When we find the given pane, we should return the pane to our
//   UI tree. We'll also clear the internal state, so the pane can display its
//   borders correctly.
// - The caller should make sure to have removed the zoomed pane from the UI
//   tree _before_ calling this.
// Arguments:
// - zoomedPane: This is the pane which we're attempting to un-zoom.
// Return Value:
// - <none>
void Pane::Restore(std::shared_ptr<Pane> zoomedPane)
{
    _zoomed = false;
    _UpdateBorders();
    if (!_IsLeaf())
    {
        if (zoomedPane == _firstChild || zoomedPane == _secondChild)
        {
            // When we're un-zooming the pane, we'll need to re-add it to our UI
            // tree where it originally belonged. easy way: just re-add both.
            _root.Children().Clear();

            _borderFirst.Child(_firstChild->GetRootElement());
            _borderSecond.Child(_secondChild->GetRootElement());

            _root.Children().Append(_borderFirst);
            _root.Children().Append(_borderSecond);
        }

        // Always recurse into both children. If the (un)zoomed pane was one of
        // our direct children, we'll still want to update it's borders.
        _firstChild->Restore(zoomedPane);
        _secondChild->Restore(zoomedPane);
    }
}

// Method Description:
// - Retrieves the ID of this pane
// - NOTE: The caller should make sure that this pane is a leaf,
//   otherwise the ID value will not make sense (leaves have IDs, parents do not)
// Return Value:
// - The ID of this pane
std::optional<uint32_t> Pane::Id() noexcept
{
    return _id;
}

// Method Description:
// - Sets this pane's ID
// - Panes are given IDs upon creation by TerminalTab
// Arguments:
// - The number to set this pane's ID to
void Pane::Id(uint32_t id) noexcept
{
    _id = id;
}

// Method Description:
// - Recursive function that focuses a pane with the given ID
// Arguments:
// - The ID of the pane we want to focus
bool Pane::FocusPane(const uint32_t id)
{
    // Always clear the parent child path if we are focusing a leaf
    _parentChildPath.reset();
    if (_IsLeaf() && id == _id)
    {
        // Make sure to use _FocusFirstChild here - that'll properly update the
        // focus if we're in startup.
        _FocusFirstChild();
        return true;
    }
    else
    {
        if (_firstChild && _secondChild)
        {
            return _firstChild->FocusPane(id) ||
                   _secondChild->FocusPane(id);
        }
    }
    return false;
}
// Method Description:
// - Focuses the given pane if it is in the tree.
// - This is different than FocusPane(id) in that it allows focusing
//   panes that are not leaves.
// Arguments:
// - the pane to focus
// Return Value:
// - true if focus was set
bool Pane::FocusPane(const std::shared_ptr<Pane> pane)
{
    if (this == pane.get())
    {
        _Focus();
        return true;
    }
    else
    {
        // clear the parent child path if we are not the pane being focused.
        _parentChildPath.reset();
        if (_firstChild && _secondChild)
        {
            return _firstChild->FocusPane(pane) ||
                   _secondChild->FocusPane(pane);
        }
    }
    return false;
}

// Method Description:
// - Check if this pane contains the the argument as a child anywhere along the tree.
// Arguments:
// - child: the child to search for.
// Return Value:
// - true if the child was found.
bool Pane::_HasChild(const std::shared_ptr<Pane> child)
{
    if (_IsLeaf())
    {
        return false;
    }

    if (_firstChild == child || _secondChild == child)
    {
        return true;
    }

    return _firstChild->_HasChild(child) || _secondChild->_HasChild(child);
}

// Method Description:
// - Recursive function that finds a pane with the given ID
// Arguments:
// - The ID of the pane we want to find
// Return Value:
// - A pointer to the pane with the given ID, if found.
std::shared_ptr<Pane> Pane::FindPane(const uint32_t id)
{
    if (_IsLeaf())
    {
        if (id == _id)
        {
            return shared_from_this();
        }
    }
    else
    {
        if (auto pane = _firstChild->FindPane(id))
        {
            return pane;
        }
        if (auto pane = _secondChild->FindPane(id))
        {
            return pane;
        }
    }

    return nullptr;
}

// Method Description:
// - Gets the size in pixels of each of our children, given the full size they
//   should fill. Since these children own their own separators (borders), this
//   size is their portion of our _entire_ size. If specified size is lower than
//   required then children will be of minimum size. Snaps first child to grid
//   but not the second.
// Arguments:
// - fullSize: the amount of space in pixels that should be filled by our
//   children and their separators. Can be arbitrarily low.
// Return Value:
// - a pair with the size of our first child and the size of our second child,
//   respectively.
std::pair<float, float> Pane::_CalcChildrenSizes(const float fullSize) const
{
    const auto widthOrHeight = _splitState == SplitState::Vertical;
    const auto snappedSizes = _CalcSnappedChildrenSizes(widthOrHeight, fullSize).lower;

    // Keep the first pane snapped and give the second pane all remaining size
    return {
        snappedSizes.first,
        fullSize - snappedSizes.first
    };
}

// Method Description:
// - Gets the size in pixels of each of our children, given the full size they should
//   fill. Each child is snapped to char grid as close as possible. If called multiple
//   times with fullSize argument growing, then both returned sizes are guaranteed to be
//   non-decreasing (it's a monotonically increasing function). This is important so that
//   user doesn't get any pane shrank when they actually expand the window or parent pane.
//   That is also required by the layout algorithm.
// Arguments:
// - widthOrHeight: if true, operates on width, otherwise on height.
// - fullSize: the amount of space in pixels that should be filled by our children and
//   their separator. Can be arbitrarily low.
// Return Value:
// - a structure holding the result of this calculation. The 'lower' field represents the
//   children sizes that would fit in the fullSize, but might (and usually do) not fill it
//   completely. The 'higher' field represents the size of the children if they slightly exceed
//   the fullSize, but are snapped. If the children can be snapped and also exactly match
//   the fullSize, then both this fields have the same value that represent this situation.
Pane::SnapChildrenSizeResult Pane::_CalcSnappedChildrenSizes(const bool widthOrHeight, const float fullSize) const
{
    if (_IsLeaf())
    {
        THROW_HR(E_FAIL);
    }

    //   First we build a tree of nodes corresponding to the tree of our descendant panes.
    // Each node represents a size of given pane. At the beginning, each node has the minimum
    // size that the corresponding pane can have; so has the our (root) node. We then gradually
    // expand our node (which in turn expands some of the child nodes) until we hit the desired
    // size. Since each expand step (done in _AdvanceSnappedDimension()) guarantees that all the
    // sizes will be snapped, our return values is also snapped.
    //   Why do we do it this, iterative way? Why can't we just split the given size by
    // _desiredSplitPosition and snap it latter? Because it's hardly doable, if possible, to also
    // fulfill the monotonicity requirement that way. As the fullSize increases, the proportional
    // point that separates children panes also moves and cells sneak in the available area in
    // unpredictable way, regardless which child has the snap priority or whether we snap them
    // upward, downward or to nearest.
    //   With present way we run the same sequence of actions regardless to the fullSize value and
    // only just stop at various moments when the built sizes reaches it.  Eventually, this could
    // be optimized for simple cases like when both children are both leaves with the same character
    // size, but it doesn't seem to be beneficial.

    auto sizeTree = _CreateMinSizeTree(widthOrHeight);
    LayoutSizeNode lastSizeTree{ sizeTree };

    while (sizeTree.size < fullSize)
    {
        lastSizeTree = sizeTree;
        _AdvanceSnappedDimension(widthOrHeight, sizeTree);

        if (sizeTree.size == fullSize)
        {
            // If we just hit exactly the requested value, then just return the
            // current state of children.
            return { { sizeTree.firstChild->size, sizeTree.secondChild->size },
                     { sizeTree.firstChild->size, sizeTree.secondChild->size } };
        }
    }

    // We exceeded the requested size in the loop above, so lastSizeTree will have
    // the last good sizes (so that children fit in) and sizeTree has the next possible
    // snapped sizes. Return them as lower and higher snap possibilities.
    return { { lastSizeTree.firstChild->size, lastSizeTree.secondChild->size },
             { sizeTree.firstChild->size, sizeTree.secondChild->size } };
}

// Method Description:
// - Adjusts given dimension (width or height) so that all descendant terminals
//   align with their character grids as close as possible. Snaps to closes match
//   (either upward or downward). Also makes sure to fit in minimal sizes of the panes.
// Arguments:
// - widthOrHeight: if true operates on width, otherwise on height
// - dimension: a dimension (width or height) to snap
// Return Value:
// - A value corresponding to the next closest snap size for this Pane, either upward or downward
float Pane::CalcSnappedDimension(const bool widthOrHeight, const float dimension) const
{
    const auto [lower, higher] = _CalcSnappedDimension(widthOrHeight, dimension);
    return dimension - lower < higher - dimension ? lower : higher;
}

// Method Description:
// - Adjusts given dimension (width or height) so that all descendant terminals
//   align with their character grids as close as possible. Also makes sure to
//   fit in minimal sizes of the panes.
// Arguments:
// - widthOrHeight: if true operates on width, otherwise on height
// - dimension: a dimension (width or height) to be snapped
// Return Value:
// - pair of floats, where first value is the size snapped downward (not greater then
//   requested size) and second is the size snapped upward (not lower than requested size).
//   If requested size is already snapped, then both returned values equal this value.
Pane::SnapSizeResult Pane::_CalcSnappedDimension(const bool widthOrHeight, const float dimension) const
{
    const auto& termControl{ _control.try_as<TermControl>() };
    if (_IsLeaf())
    {
        if (!termControl)
        {
            return { dimension, dimension };
        }
        // If we're a leaf pane, align to the grid of controlling terminal

        const auto minSize = _GetMinSize();
        const auto minDimension = widthOrHeight ? minSize.Width : minSize.Height;

        if (dimension <= minDimension)
        {
            return { minDimension, minDimension };
        }

        float lower = termControl.SnapDimensionToGrid(widthOrHeight, dimension);
        if (widthOrHeight)
        {
            lower += WI_IsFlagSet(_borders, Borders::Left) ? PaneBorderSize : 0;
            lower += WI_IsFlagSet(_borders, Borders::Right) ? PaneBorderSize : 0;
        }
        else
        {
            lower += WI_IsFlagSet(_borders, Borders::Top) ? PaneBorderSize : 0;
            lower += WI_IsFlagSet(_borders, Borders::Bottom) ? PaneBorderSize : 0;
        }

        if (lower == dimension)
        {
            // If we happen to be already snapped, then just return this size
            // as both lower and higher values.
            return { lower, lower };
        }
        else
        {
            const auto cellSize = termControl.CharacterDimensions();
            const auto higher = lower + (widthOrHeight ? cellSize.Width : cellSize.Height);
            return { lower, higher };
        }
    }
    else if (_splitState == (widthOrHeight ? SplitState::Horizontal : SplitState::Vertical))
    {
        // If we're resizing along separator axis, snap to the closest possibility
        // given by our children panes.

        const auto firstSnapped = _firstChild->_CalcSnappedDimension(widthOrHeight, dimension);
        const auto secondSnapped = _secondChild->_CalcSnappedDimension(widthOrHeight, dimension);
        return {
            std::max(firstSnapped.lower, secondSnapped.lower),
            std::min(firstSnapped.higher, secondSnapped.higher)
        };
    }
    else
    {
        // If we're resizing perpendicularly to separator axis, calculate the sizes
        // of child panes that would fit the given size. We use same algorithm that
        // is used for real resize routine, but exclude the remaining empty space that
        // would appear after the second pane. This will be the 'downward' snap possibility,
        // while the 'upward' will be given as a side product of the layout function.

        const auto childSizes = _CalcSnappedChildrenSizes(widthOrHeight, dimension);
        return {
            childSizes.lower.first + childSizes.lower.second,
            childSizes.higher.first + childSizes.higher.second
        };
    }
}

// Method Description:
// - Increases size of given LayoutSizeNode to match next possible 'snap'. In case of leaf
//   pane this means the next cell of the terminal. Otherwise it means that one of its children
//   advances (recursively). It expects the given node and its descendants to have either
//   already snapped or minimum size.
// Arguments:
// - widthOrHeight: if true operates on width, otherwise on height.
// - sizeNode: a layout size node that corresponds to this pane.
// Return Value:
// - <none>
void Pane::_AdvanceSnappedDimension(const bool widthOrHeight, LayoutSizeNode& sizeNode) const
{
    const auto& termControl{ _control.try_as<TermControl>() };
    if (_IsLeaf())
    {
        if (termControl)
        {
            // We're a leaf pane, so just add one more row or column (unless isMinimumSize
            // is true, see below).

            if (sizeNode.isMinimumSize)
            {
                // If the node is of its minimum size, this size might not be snapped (it might
                // be, say, half a character, or fixed 10 pixels), so snap it upward. It might
                // however be already snapped, so add 1 to make sure it really increases
                // (not strictly necessary but to avoid surprises).
                sizeNode.size = _CalcSnappedDimension(widthOrHeight, sizeNode.size + 1).higher;
            }
            else
            {
                const auto cellSize = termControl.CharacterDimensions();
                sizeNode.size += widthOrHeight ? cellSize.Width : cellSize.Height;
            }
        }
        else
        {
            // If we're a leaf that didn't have a TermControl, then just increment
            // by one. We have to increment by _some_ value, because this is used in
            // a while() loop to find the next bigger size we can snap to. But since
            // a non-terminal control doesn't really care what size it's snapped to,
            // we can just say "one pixel larger is the next snap point"
            sizeNode.size += 1;
        }
    }
    else // !_IsLeaf()
    {
        // We're a parent pane, so we have to advance dimension of our children panes. In
        // fact, we advance only one child (chosen later) to keep the growth fine-grained.

        // To choose which child pane to advance, we actually need to know their advanced sizes
        // in advance (oh), to see which one would 'fit' better. Often, this is already cached
        // by the previous invocation of this function in nextFirstChild and nextSecondChild
        // fields of given node. If not, we need to calculate them now.
        if (sizeNode.nextFirstChild == nullptr)
        {
            sizeNode.nextFirstChild = std::make_unique<LayoutSizeNode>(*sizeNode.firstChild);
            _firstChild->_AdvanceSnappedDimension(widthOrHeight, *sizeNode.nextFirstChild);
        }
        if (sizeNode.nextSecondChild == nullptr)
        {
            sizeNode.nextSecondChild = std::make_unique<LayoutSizeNode>(*sizeNode.secondChild);
            _secondChild->_AdvanceSnappedDimension(widthOrHeight, *sizeNode.nextSecondChild);
        }

        const auto nextFirstSize = sizeNode.nextFirstChild->size;
        const auto nextSecondSize = sizeNode.nextSecondChild->size;

        // Choose which child pane to advance.
        bool advanceFirstOrSecond;
        if (_splitState == (widthOrHeight ? SplitState::Horizontal : SplitState::Vertical))
        {
            // If we're growing along separator axis, choose the child that
            // wants to be smaller than the other, so that the resulting size
            // will be the smallest.
            advanceFirstOrSecond = nextFirstSize < nextSecondSize;
        }
        else
        {
            // If we're growing perpendicularly to separator axis, choose a
            // child so that their size ratio is closer to that we're trying
            // to maintain (this is, the relative separator position is closer
            // to the _desiredSplitPosition field).

            const auto firstSize = sizeNode.firstChild->size;
            const auto secondSize = sizeNode.secondChild->size;

            // Because we rely on equality check, these calculations have to be
            // immune to floating point errors. In common situation where both panes
            // have the same character sizes and _desiredSplitPosition is 0.5 (or
            // some simple fraction) both ratios will often be the same, and if so
            // we always take the left child. It could be right as well, but it's
            // important that it's consistent: that it would always go
            // 1 -> 2 -> 1 -> 2 -> 1 -> 2 and not like 1 -> 1 -> 2 -> 2 -> 2 -> 1
            // which would look silly to the user but which occur if there was
            // a non-floating-point-safe math.
            const auto deviation1 = nextFirstSize - (nextFirstSize + secondSize) * _desiredSplitPosition;
            const auto deviation2 = -1 * (firstSize - (firstSize + nextSecondSize) * _desiredSplitPosition);
            advanceFirstOrSecond = deviation1 <= deviation2;
        }

        // Here we advance one of our children. Because we already know the appropriate
        // (advanced) size that given child would need to have, we simply assign that size
        // to it. We then advance its 'next*' size (nextFirstChild or nextSecondChild) so
        // the invariant holds (as it will likely be used by the next invocation of this
        // function). The other child's next* size remains unchanged because its size
        // haven't changed either.
        if (advanceFirstOrSecond)
        {
            *sizeNode.firstChild = *sizeNode.nextFirstChild;
            _firstChild->_AdvanceSnappedDimension(widthOrHeight, *sizeNode.nextFirstChild);
        }
        else
        {
            *sizeNode.secondChild = *sizeNode.nextSecondChild;
            _secondChild->_AdvanceSnappedDimension(widthOrHeight, *sizeNode.nextSecondChild);
        }

        // Since the size of one of our children has changed we need to update our size as well.
        if (_splitState == (widthOrHeight ? SplitState::Horizontal : SplitState::Vertical))
        {
            sizeNode.size = std::max(sizeNode.firstChild->size, sizeNode.secondChild->size);
        }
        else
        {
            sizeNode.size = sizeNode.firstChild->size + sizeNode.secondChild->size;
        }
    }

    // Because we have grown, we're certainly no longer of our
    // minimal size (if we've ever been).
    sizeNode.isMinimumSize = false;
}

// Method Description:
// - Get the absolute minimum size that this pane can be resized to and still
//   have 1x1 character visible, in each of its children. If we're a leaf, we'll
//   include the space needed for borders _within_ us.
// Arguments:
// - <none>
// Return Value:
// - The minimum size that this pane can be resized to and still have a visible
//   character.
Size Pane::_GetMinSize() const
{
    if (_IsLeaf())
    {
        const auto& termControl{ _control.try_as<TermControl>() };
        auto controlSize = termControl ? termControl.MinimumSize() : Size{ 1, 1 };
        auto newWidth = controlSize.Width;
        auto newHeight = controlSize.Height;

        newWidth += WI_IsFlagSet(_borders, Borders::Left) ? PaneBorderSize : 0;
        newWidth += WI_IsFlagSet(_borders, Borders::Right) ? PaneBorderSize : 0;
        newHeight += WI_IsFlagSet(_borders, Borders::Top) ? PaneBorderSize : 0;
        newHeight += WI_IsFlagSet(_borders, Borders::Bottom) ? PaneBorderSize : 0;

        return { newWidth, newHeight };
    }
    else
    {
        const auto firstSize = _firstChild->_GetMinSize();
        const auto secondSize = _secondChild->_GetMinSize();

        const auto minWidth = _splitState == SplitState::Vertical ?
                                  firstSize.Width + secondSize.Width :
                                  std::max(firstSize.Width, secondSize.Width);
        const auto minHeight = _splitState == SplitState::Horizontal ?
                                   firstSize.Height + secondSize.Height :
                                   std::max(firstSize.Height, secondSize.Height);

        return { minWidth, minHeight };
    }
}

// Method Description:
// - Builds a tree of LayoutSizeNode that matches the tree of panes. Each node
//   has minimum size that the corresponding pane can have.
// Arguments:
// - widthOrHeight: if true operates on width, otherwise on height
// Return Value:
// - Root node of built tree that matches this pane.
Pane::LayoutSizeNode Pane::_CreateMinSizeTree(const bool widthOrHeight) const
{
    const auto size = _GetMinSize();
    LayoutSizeNode node(widthOrHeight ? size.Width : size.Height);
    if (!_IsLeaf())
    {
        node.firstChild = std::make_unique<LayoutSizeNode>(_firstChild->_CreateMinSizeTree(widthOrHeight));
        node.secondChild = std::make_unique<LayoutSizeNode>(_secondChild->_CreateMinSizeTree(widthOrHeight));
    }

    return node;
}

// Method Description:
// - Adjusts split position so that no child pane is smaller then its
//   minimum size
// Arguments:
// - widthOrHeight: if true, operates on width, otherwise on height.
// - requestedValue: split position value to be clamped
// - totalSize: size (width or height) of the parent pane
// Return Value:
// - split position (value in range <0.0, 1.0>)
float Pane::_ClampSplitPosition(const bool widthOrHeight, const float requestedValue, const float totalSize) const
{
    const auto firstMinSize = _firstChild->_GetMinSize();
    const auto secondMinSize = _secondChild->_GetMinSize();

    const auto firstMinDimension = widthOrHeight ? firstMinSize.Width : firstMinSize.Height;
    const auto secondMinDimension = widthOrHeight ? secondMinSize.Width : secondMinSize.Height;

    const auto minSplitPosition = firstMinDimension / totalSize;
    const auto maxSplitPosition = 1.0f - (secondMinDimension / totalSize);

    return std::clamp(requestedValue, minSplitPosition, maxSplitPosition);
}

// Function Description:
// - Attempts to load some XAML resources that the Pane will need. This includes:
//   * The Color we'll use for active Panes's borders - SystemAccentColor
//   * The Brush we'll use for inactive Panes - TabViewBackground (to match the
//     color of the titlebar)
// Arguments:
// - <none>
// Return Value:
// - <none>
void Pane::_SetupResources()
{
    const auto res = Application::Current().Resources();
    const auto accentColorKey = winrt::box_value(L"SystemAccentColor");
    if (res.HasKey(accentColorKey))
    {
        const auto colorFromResources = res.Lookup(accentColorKey);
        // If SystemAccentColor is _not_ a Color for some reason, use
        // Transparent as the color, so we don't do this process again on
        // the next pane (by leaving s_focusedBorderBrush nullptr)
        auto actualColor = winrt::unbox_value_or<Color>(colorFromResources, Colors::Black());
        s_focusedBorderBrush = SolidColorBrush(actualColor);
    }
    else
    {
        // DON'T use Transparent here - if it's "Transparent", then it won't
        // be able to hittest for clicks, and then clicking on the border
        // will eat focus.
        s_focusedBorderBrush = SolidColorBrush{ Colors::Black() };
    }

    const auto unfocusedBorderBrushKey = winrt::box_value(L"UnfocusedBorderBrush");
    if (res.HasKey(unfocusedBorderBrushKey))
    {
        winrt::Windows::Foundation::IInspectable obj = res.Lookup(unfocusedBorderBrushKey);
        s_unfocusedBorderBrush = obj.try_as<winrt::Windows::UI::Xaml::Media::SolidColorBrush>();
    }
    else
    {
        // DON'T use Transparent here - if it's "Transparent", then it won't
        // be able to hittest for clicks, and then clicking on the border
        // will eat focus.
        s_unfocusedBorderBrush = SolidColorBrush{ Colors::Black() };
    }
}

int Pane::GetLeafPaneCount() const noexcept
{
    return _IsLeaf() ? 1 : (_firstChild->GetLeafPaneCount() + _secondChild->GetLeafPaneCount());
}

// Method Description:
// - This is a helper to determine which direction an "Automatic" split should
//   happen in for a given pane, but without using the ActualWidth() and
//   ActualHeight() methods. This is used during the initialization of the
//   Terminal, when we could be processing many "split-pane" commands _before_
//   we've ever laid out the Terminal for the first time. When this happens, the
//   Pane's don't have an actual size yet. However, we'd still like to figure
//   out how to do an "auto" split when these Panes are all laid out.
// - This method assumes that the Pane we're attempting to split is `target`,
//   and this method should be called on the root of a tree of Panes.
// - We'll walk down the tree attempting to find `target`. As we traverse the
//   tree, we'll reduce the size passed to each subsequent recursive call. The
//   size passed to this method represents how much space this Pane _will_ have
//   to use.
//   * If this pane is a leaf, and it's the pane we're looking for, use the
//     available space to calculate which direction to split in.
//   * If this pane is _any other leaf_, then just return nullopt, to indicate
//     that the `target` Pane is not down this branch.
//   * If this pane is a parent, calculate how much space our children will be
//     able to use, and recurse into them.
// Arguments:
// - target: The Pane we're attempting to split.
// - availableSpace: The theoretical space that's available for this pane to be able to split.
// Return Value:
// - nullopt if `target` is not this pane or a child of this pane, otherwise the
//   SplitDirection that `target` would use for an `Automatic` split given
//   `availableSpace`
std::optional<SplitDirection> Pane::PreCalculateAutoSplit(const std::shared_ptr<Pane> target,
                                                          const winrt::Windows::Foundation::Size availableSpace) const
{
    if (target.get() == this)
    {
        // If this pane is the pane we are looking for, use the available space
        // to calculate which direction to split in.
        return availableSpace.Width > availableSpace.Height ? SplitDirection::Right : SplitDirection::Down;
    }
    else if (_IsLeaf())
    {
        // If this pane is _any other leaf_, then just return nullopt, to
        // indicate that the `target` Pane is not down this branch.
        return std::nullopt;
    }
    else
    {
        // If this pane is a parent, calculate how much space our children will
        // be able to use, and recurse into them.

        const bool isVerticalSplit = _splitState == SplitState::Vertical;
        const float firstWidth = isVerticalSplit ? (availableSpace.Width * _desiredSplitPosition) : availableSpace.Width;
        const float secondWidth = isVerticalSplit ? (availableSpace.Width - firstWidth) : availableSpace.Width;
        const float firstHeight = !isVerticalSplit ? (availableSpace.Height * _desiredSplitPosition) : availableSpace.Height;
        const float secondHeight = !isVerticalSplit ? (availableSpace.Height - firstHeight) : availableSpace.Height;

        const auto firstResult = _firstChild->PreCalculateAutoSplit(target, { firstWidth, firstHeight });
        return firstResult.has_value() ? firstResult : _secondChild->PreCalculateAutoSplit(target, { secondWidth, secondHeight });
    }

    // We should not possibly be getting here - both the above branches should
    // return a value.
    FAIL_FAST();
}

// Method Description:
// - Returns true if the pane or one of its descendants is read-only
bool Pane::ContainsReadOnly() const
{
    const auto& termControl{ GetTerminalControl() };
    return termControl ?
               termControl.ReadOnly() :
               (_IsLeaf() ? false : (_firstChild->ContainsReadOnly() || _secondChild->ContainsReadOnly()));
}

// Method Description:
// - If we're a parent, place the taskbar state for all our leaves into the
//   provided vector.
// - If we're a leaf, place our own state into the vector.
// Arguments:
// - states: a vector that will receive all the states of all leaves in the tree
// Return Value:
// - <none>
void Pane::CollectTaskbarStates(std::vector<winrt::TerminalApp::TaskbarState>& states)
{
    const auto& termControl{ GetTerminalControl() };
    if (termControl)
    {
        auto tbState{ winrt::make<winrt::TerminalApp::implementation::TaskbarState>(termControl.TaskbarState(),
                                                                                    termControl.TaskbarProgress()) };
        states.push_back(tbState);
    }
    else if (!_IsLeaf())
    {
        _firstChild->CollectTaskbarStates(states);
        _secondChild->CollectTaskbarStates(states);
    }
}

DEFINE_EVENT(Pane, GotFocus, _GotFocusHandlers, Pane::gotFocusArgs);
DEFINE_EVENT(Pane, LostFocus, _LostFocusHandlers, winrt::delegate<std::shared_ptr<Pane>>);
DEFINE_EVENT(Pane, PaneRaiseBell, _PaneRaiseBellHandlers, winrt::Windows::Foundation::EventHandler<bool>);
DEFINE_EVENT(Pane, Detached, _PaneDetachedHandlers, winrt::delegate<std::shared_ptr<Pane>>);
<|MERGE_RESOLUTION|>--- conflicted
+++ resolved
@@ -1,3401 +1,3371 @@
-// Copyright (c) Microsoft Corporation.
-// Licensed under the MIT license.
-
-#include "pch.h"
-#include "Pane.h"
-#include "AppLogic.h"
-
-#include <Mmsystem.h>
-
-using namespace winrt::Windows::Foundation;
-using namespace winrt::Windows::Graphics::Display;
-using namespace winrt::Windows::UI;
-using namespace winrt::Windows::UI::Xaml;
-using namespace winrt::Windows::UI::Core;
-using namespace winrt::Windows::UI::Xaml::Media;
-using namespace winrt::Microsoft::Terminal::Settings::Model;
-using namespace winrt::Microsoft::Terminal::Control;
-using namespace winrt::Microsoft::Terminal::TerminalConnection;
-using namespace winrt::TerminalApp;
-using namespace TerminalApp;
-
-static const int PaneBorderSize = 2;
-static const int CombinedPaneBorderSize = 2 * PaneBorderSize;
-
-// WARNING: Don't do this! This won't work
-//   Duration duration{ std::chrono::milliseconds{ 200 } };
-// Instead, make a duration from a TimeSpan from the time in millis
-//
-// 200ms was chosen because it's quick enough that it doesn't break your
-// flow, but not too quick to see
-static const int AnimationDurationInMilliseconds = 200;
-static const Duration AnimationDuration = DurationHelper::FromTimeSpan(winrt::Windows::Foundation::TimeSpan(std::chrono::milliseconds(AnimationDurationInMilliseconds)));
-
-winrt::Windows::UI::Xaml::Media::SolidColorBrush Pane::s_focusedBorderBrush = { nullptr };
-winrt::Windows::UI::Xaml::Media::SolidColorBrush Pane::s_unfocusedBorderBrush = { nullptr };
-
-Pane::Pane(const Profile& profile, const Controls::UserControl& control, const bool lastFocused) :
-    _control{ control },
-    _lastActive{ lastFocused },
-    _profile{ profile }
-{
-    _root.Children().Append(_borderFirst);
-    _borderFirst.Child(_control);
-
-    if (const auto& termControl{ _control.try_as<TermControl>() })
-    {
-        _connectionStateChangedToken = termControl.ConnectionStateChanged({ this, &Pane::_ControlConnectionStateChangedHandler });
-        _warningBellToken = termControl.WarningBell({ this, &Pane::_ControlWarningBellHandler });
-    }
-
-    // On the first Pane's creation, lookup resources we'll use to theme the
-    // Pane, including the brushed to use for the focused/unfocused border
-    // color.
-    if (s_focusedBorderBrush == nullptr || s_unfocusedBorderBrush == nullptr)
-    {
-        _SetupResources();
-    }
-
-    // Register an event with the control to have it inform us when it gains focus.
-    _gotFocusRevoker = _control.GotFocus(winrt::auto_revoke, { this, &Pane::_ControlGotFocusHandler });
-    _lostFocusRevoker = _control.LostFocus(winrt::auto_revoke, { this, &Pane::_ControlLostFocusHandler });
-
-    // When our border is tapped, make sure to transfer focus to our control.
-    // LOAD-BEARING: This will NOT work if the border's BorderBrush is set to
-    // Colors::Transparent! The border won't get Tapped events, and they'll fall
-    // through to something else.
-    _borderFirst.Tapped([this](auto&, auto& e) {
-        _FocusFirstChild();
-        e.Handled(true);
-    });
-    _borderSecond.Tapped([this](auto&, auto& e) {
-        _FocusFirstChild();
-        e.Handled(true);
-    });
-}
-
-Pane::Pane(std::shared_ptr<Pane> first,
-           std::shared_ptr<Pane> second,
-           const SplitState splitState,
-           const float splitPosition,
-           const bool lastFocused) :
-    _firstChild{ first },
-    _secondChild{ second },
-    _splitState{ splitState },
-    _desiredSplitPosition{ splitPosition },
-    _lastActive{ lastFocused }
-{
-    _CreateRowColDefinitions();
-    _borderFirst.Child(_firstChild->GetRootElement());
-    _borderSecond.Child(_secondChild->GetRootElement());
-
-    // Use the unfocused border color as the pane background, so an actual color
-    // appears behind panes as we animate them sliding in.
-    _root.Background(s_unfocusedBorderBrush);
-
-    _root.Children().Append(_borderFirst);
-    _root.Children().Append(_borderSecond);
-
-    _ApplySplitDefinitions();
-
-    // Register event handlers on our children to handle their Close events
-    _SetupChildCloseHandlers();
-
-    // When our border is tapped, make sure to transfer focus to our control.
-    // LOAD-BEARING: This will NOT work if the border's BorderBrush is set to
-    // Colors::Transparent! The border won't get Tapped events, and they'll fall
-    // through to something else.
-    _borderFirst.Tapped([this](auto&, auto& e) {
-        _FocusFirstChild();
-        e.Handled(true);
-    });
-    _borderSecond.Tapped([this](auto&, auto& e) {
-        _FocusFirstChild();
-        e.Handled(true);
-    });
-}
-
-// Method Description:
-// - Extract the terminal settings from the current (leaf) pane's control
-//   to be used to create an equivalent control
-// Arguments:
-// - <none>
-// Return Value:
-// - Arguments appropriate for a SplitPane or NewTab action
-NewTerminalArgs Pane::GetTerminalArgsForPane() const
-{
-    // Leaves are the only things that have controls
-    assert(_IsLeaf());
-
-    NewTerminalArgs args{};
-    auto termControl{ _control.try_as<TermControl>() };
-    if (!termControl)
-    {
-        if (auto adminWarning{ _control.try_as<AdminWarningPlaceholder>() })
-        {
-            termControl = adminWarning.Content().try_as<TermControl>();
-        }
-    }
-    if (!termControl)
-    {
-        return nullptr;
-    }
-    auto controlSettings = termControl.Settings().as<TerminalSettings>();
-
-    args.Profile(controlSettings.ProfileName());
-    args.StartingDirectory(controlSettings.StartingDirectory());
-    args.TabTitle(controlSettings.StartingTitle());
-    args.Commandline(controlSettings.Commandline());
-    args.SuppressApplicationTitle(controlSettings.SuppressApplicationTitle());
-    if (controlSettings.TabColor() || controlSettings.StartingTabColor())
-    {
-        til::color c;
-        // StartingTabColor is prioritized over other colors
-        if (const auto color = controlSettings.StartingTabColor())
-        {
-            c = til::color(color.Value());
-        }
-        else
-        {
-            c = til::color(controlSettings.TabColor().Value());
-        }
-
-        args.TabColor(winrt::Windows::Foundation::IReference<winrt::Windows::UI::Color>(c));
-    }
-
-    if (controlSettings.AppliedColorScheme())
-    {
-        auto name = controlSettings.AppliedColorScheme().Name();
-        // Only save the color scheme if it is different than the profile color
-        // scheme to not override any other profile appearance choices.
-        if (_profile.DefaultAppearance().ColorSchemeName() != name)
-        {
-            args.ColorScheme(name);
-        }
-    }
-
-    return args;
-}
-
-// Method Description:
-// - Serializes the state of this tab as a series of commands that can be
-//   executed to recreate it.
-// - This will always result in the right-most child being the focus
-//   after the commands finish executing.
-// Arguments:
-// - currentId: the id to use for the current/first pane
-// - nextId: the id to use for a new pane if we split
-// Return Value:
-// - The state from building the startup actions, includes a vector of commands,
-//   the original root pane, the id of the focused pane, and the number of panes
-//   created.
-Pane::BuildStartupState Pane::BuildStartupActions(uint32_t currentId, uint32_t nextId)
-{
-    // if we are a leaf then all there is to do is defer to the parent.
-    if (_IsLeaf())
-    {
-        if (_lastActive)
-        {
-            return { {}, shared_from_this(), currentId, 0 };
-        }
-
-        return { {}, shared_from_this(), std::nullopt, 0 };
-    }
-
-    auto buildSplitPane = [&](auto newPane) {
-        ActionAndArgs actionAndArgs;
-        actionAndArgs.Action(ShortcutAction::SplitPane);
-        const auto terminalArgs{ newPane->GetTerminalArgsForPane() };
-        // When creating a pane the split size is the size of the new pane
-        // and not position.
-        const auto splitDirection = _splitState == SplitState::Horizontal ? SplitDirection::Down : SplitDirection::Right;
-        SplitPaneArgs args{ SplitType::Manual, splitDirection, 1. - _desiredSplitPosition, terminalArgs };
-        actionAndArgs.Args(args);
-
-        return actionAndArgs;
-    };
-
-    auto buildMoveFocus = [](auto direction) {
-        MoveFocusArgs args{ direction };
-
-        ActionAndArgs actionAndArgs{};
-        actionAndArgs.Action(ShortcutAction::MoveFocus);
-        actionAndArgs.Args(args);
-
-        return actionAndArgs;
-    };
-
-    // Handle simple case of a single split (a minor optimization for clarity)
-    // Here we just create the second child (by splitting) and return the first
-    // child for the parent to deal with.
-    if (_firstChild->_IsLeaf() && _secondChild->_IsLeaf())
-    {
-        auto actionAndArgs = buildSplitPane(_secondChild);
-        std::optional<uint32_t> focusedPaneId = std::nullopt;
-        if (_firstChild->_lastActive)
-        {
-            focusedPaneId = currentId;
-        }
-        else if (_secondChild->_lastActive)
-        {
-            focusedPaneId = nextId;
-        }
-
-        return { { actionAndArgs }, _firstChild, focusedPaneId, 1 };
-    }
-
-    // We now need to execute the commands for each side of the tree
-    // We've done one split, so the first-most child will have currentId, and the
-    // one after it will be incremented.
-    auto firstState = _firstChild->BuildStartupActions(currentId, nextId + 1);
-    // the next id for the second branch depends on how many splits were in the
-    // first child.
-    auto secondState = _secondChild->BuildStartupActions(nextId, nextId + firstState.panesCreated + 1);
-
-    std::vector<ActionAndArgs> actions{};
-    actions.reserve(firstState.args.size() + secondState.args.size() + 3);
-
-    // first we make our split
-    const auto newSplit = buildSplitPane(secondState.firstPane);
-    actions.emplace_back(std::move(newSplit));
-
-    if (firstState.args.size() > 0)
-    {
-        // Then move to the first child and execute any actions on the left branch
-        // then move back
-        actions.emplace_back(buildMoveFocus(FocusDirection::PreviousInOrder));
-        actions.insert(actions.end(), std::make_move_iterator(std::begin(firstState.args)), std::make_move_iterator(std::end(firstState.args)));
-        actions.emplace_back(buildMoveFocus(FocusDirection::NextInOrder));
-    }
-
-    // And if there are any commands to run on the right branch do so
-    if (secondState.args.size() > 0)
-    {
-        actions.insert(actions.end(), std::make_move_iterator(secondState.args.begin()), std::make_move_iterator(secondState.args.end()));
-    }
-
-    // if the tree is well-formed then f1.has_value and f2.has_value are
-    // mutually exclusive.
-    const auto focusedPaneId = firstState.focusedPaneId.has_value() ? firstState.focusedPaneId : secondState.focusedPaneId;
-
-    return { actions, firstState.firstPane, focusedPaneId, firstState.panesCreated + secondState.panesCreated + 1 };
-}
-
-// Method Description:
-// - Update the size of this pane. Resizes each of our columns so they have the
-//   same relative sizes, given the newSize.
-// - Because we're just manually setting the row/column sizes in pixels, we have
-//   to be told our new size, we can't just use our own OnSized event, because
-//   that _won't fire when we get smaller_.
-// Arguments:
-// - newSize: the amount of space that this pane has to fill now.
-// Return Value:
-// - <none>
-void Pane::ResizeContent(const Size& newSize)
-{
-    const auto width = newSize.Width;
-    const auto height = newSize.Height;
-
-    _CreateRowColDefinitions();
-
-    if (_splitState == SplitState::Vertical)
-    {
-        const auto paneSizes = _CalcChildrenSizes(width);
-
-        const Size firstSize{ paneSizes.first, height };
-        const Size secondSize{ paneSizes.second, height };
-        _firstChild->ResizeContent(firstSize);
-        _secondChild->ResizeContent(secondSize);
-    }
-    else if (_splitState == SplitState::Horizontal)
-    {
-        const auto paneSizes = _CalcChildrenSizes(height);
-
-        const Size firstSize{ width, paneSizes.first };
-        const Size secondSize{ width, paneSizes.second };
-        _firstChild->ResizeContent(firstSize);
-        _secondChild->ResizeContent(secondSize);
-    }
-}
-
-// Method Description:
-// - Recalculates and reapplies sizes of all descendant panes.
-// Arguments:
-// - <none>
-// Return Value:
-// - <none>
-void Pane::Relayout()
-{
-    ResizeContent(_root.ActualSize());
-}
-
-// Method Description:
-// - Adjust our child percentages to increase the size of one of our children
-//   and decrease the size of the other.
-// - Adjusts the separation amount by 5%
-// - Does nothing if the direction doesn't match our current split direction
-// Arguments:
-// - direction: the direction to move our separator. If it's down or right,
-//   we'll be increasing the size of the first of our children. Else, we'll be
-//   decreasing the size of our first child.
-// Return Value:
-// - false if we couldn't resize this pane in the given direction, else true.
-bool Pane::_Resize(const ResizeDirection& direction)
-{
-    if (!DirectionMatchesSplit(direction, _splitState))
-    {
-        return false;
-    }
-
-    float amount = .05f;
-    if (direction == ResizeDirection::Right || direction == ResizeDirection::Down)
-    {
-        amount = -amount;
-    }
-
-    // Make sure we're not making a pane explode here by resizing it to 0 characters.
-    const bool changeWidth = _splitState == SplitState::Vertical;
-
-    const Size actualSize{ gsl::narrow_cast<float>(_root.ActualWidth()),
-                           gsl::narrow_cast<float>(_root.ActualHeight()) };
-    // actualDimension is the size in DIPs of this pane in the direction we're
-    // resizing.
-    const auto actualDimension = changeWidth ? actualSize.Width : actualSize.Height;
-
-    _desiredSplitPosition = _ClampSplitPosition(changeWidth, _desiredSplitPosition - amount, actualDimension);
-
-    // Resize our columns to match the new percentages.
-    ResizeContent(actualSize);
-
-    return true;
-}
-
-// Method Description:
-// - Moves the separator between panes, as to resize each child on either size
-//   of the separator. Tries to move a separator in the given direction. The
-//   separator moved is the separator that's closest depth-wise to the
-//   currently focused pane, that's also in the correct direction to be moved.
-//   If there isn't such a separator, then this method returns false, as we
-//   couldn't handle the resize.
-// Arguments:
-// - direction: The direction to move the separator in.
-// Return Value:
-// - true if we or a child handled this resize request.
-bool Pane::ResizePane(const ResizeDirection& direction)
-{
-    // If we're a leaf, do nothing. We can't possibly have a descendant with a
-    // separator the correct direction.
-    if (_IsLeaf())
-    {
-        return false;
-    }
-
-    // Check if either our first or second child is the currently focused pane.
-    // If it is, and the requested resize direction matches our separator, then
-    // we're the pane that needs to adjust its separator.
-    // If our separator is the wrong direction, then we can't handle it.
-    const bool firstIsFocused = _firstChild->_lastActive;
-    const bool secondIsFocused = _secondChild->_lastActive;
-    if (firstIsFocused || secondIsFocused)
-    {
-        return _Resize(direction);
-    }
-
-    // If neither of our children were the focused pane, then recurse into
-    // our children and see if they can handle the resize.
-    // For each child, if it has a focused descendant, try having that child
-    // handle the resize.
-    // If the child wasn't able to handle the resize, it's possible that
-    // there were no descendants with a separator the correct direction. If
-    // our separator _is_ the correct direction, then we should be the pane
-    // to resize. Otherwise, just return false, as we couldn't handle it
-    // either.
-    if ((!_firstChild->_IsLeaf()) && _firstChild->_HasFocusedChild())
-    {
-        return _firstChild->ResizePane(direction) || _Resize(direction);
-    }
-
-    if ((!_secondChild->_IsLeaf()) && _secondChild->_HasFocusedChild())
-    {
-        return _secondChild->ResizePane(direction) || _Resize(direction);
-    }
-
-    return false;
-}
-
-// Method Description:
-// - Attempt to navigate from the sourcePane according to direction.
-//   - If the direction is NextInOrder or PreviousInOrder, the next or previous
-//     leaf in the tree, respectively, will be returned.
-//   - If the direction is {Up, Down, Left, Right} then the visually-adjacent
-//     neighbor (if it exists) will be returned. If there are multiple options
-//     then the first-most leaf will be selected.
-// Arguments:
-// - sourcePane: the pane to navigate from
-// - direction: which direction to go in
-// - mruPanes: the list of most recently used panes, in order
-// Return Value:
-// - The result of navigating from source according to direction, which may be
-//   nullptr (i.e. no pane was found in that direction).
-std::shared_ptr<Pane> Pane::NavigateDirection(const std::shared_ptr<Pane> sourcePane, const FocusDirection& direction, const std::vector<uint32_t>& mruPanes)
-{
-    // Can't navigate anywhere if we are a leaf
-    if (_IsLeaf())
-    {
-        return nullptr;
-    }
-
-    if (direction == FocusDirection::None)
-    {
-        return nullptr;
-    }
-
-    // Check if moving up or down the tree
-    if (direction == FocusDirection::Parent)
-    {
-        if (const auto parent = _FindParentOfPane(sourcePane))
-        {
-            // Keep a reference to which child we came from
-            parent->_parentChildPath = sourcePane->weak_from_this();
-
-            return parent;
-        }
-        return nullptr;
-    }
-
-    if (direction == FocusDirection::Child)
-    {
-        if (!sourcePane->_IsLeaf())
-        {
-            auto child = sourcePane->_firstChild;
-            // If we've recorded path try to go back down it
-            if (const auto prevFocus = sourcePane->_parentChildPath.lock())
-            {
-                child = prevFocus;
-            }
-            // clean up references
-            sourcePane->_parentChildPath.reset();
-            return child;
-        }
-        return nullptr;
-    }
-
-    // Previous movement relies on the last used panes
-    if (direction == FocusDirection::Previous)
-    {
-        // If there is actually a previous pane.
-        if (mruPanes.size() > 1)
-        {
-            // This could return nullptr if the id is not actually in the tree.
-            return FindPane(mruPanes.at(1));
-        }
-        return nullptr;
-    }
-
-    // Check if we in-order traversal is requested
-    if (direction == FocusDirection::NextInOrder)
-    {
-        return NextPane(sourcePane);
-    }
-
-    if (direction == FocusDirection::PreviousInOrder)
-    {
-        return PreviousPane(sourcePane);
-    }
-
-    // Fixed movement
-    if (direction == FocusDirection::First)
-    {
-        std::shared_ptr<Pane> firstPane = nullptr;
-        WalkTree([&](auto p) {
-            if (p->_IsLeaf())
-            {
-                firstPane = p;
-                return true;
-            }
-
-            return false;
-        });
-
-        // Don't need to do any movement if we are the source and target pane.
-        if (firstPane == sourcePane)
-        {
-            return nullptr;
-        }
-        return firstPane;
-    }
-
-    // We are left with directional traversal now
-    // If the focus direction does not match the split direction, the source pane
-    // and its neighbor must necessarily be contained within the same child.
-    if (!DirectionMatchesSplit(direction, _splitState))
-    {
-        if (const auto p = _firstChild->NavigateDirection(sourcePane, direction, mruPanes))
-        {
-            return p;
-        }
-        return _secondChild->NavigateDirection(sourcePane, direction, mruPanes);
-    }
-
-    // Since the direction is the same as our split, it is possible that we must
-    // move focus from from one child to another child.
-    // We now must keep track of state while we recurse.
-    // If we have it, get the size of this pane.
-    const auto scaleX = _root.ActualWidth() > 0 ? gsl::narrow_cast<float>(_root.ActualWidth()) : 1.f;
-    const auto scaleY = _root.ActualHeight() > 0 ? gsl::narrow_cast<float>(_root.ActualHeight()) : 1.f;
-    const auto paneNeighborPair = _FindPaneAndNeighbor(sourcePane, direction, { 0, 0, scaleX, scaleY });
-
-    if (paneNeighborPair.source && paneNeighborPair.neighbor)
-    {
-        return paneNeighborPair.neighbor;
-    }
-
-    return nullptr;
-}
-
-// Method Description:
-// - Attempts to find the succeeding pane of the provided pane.
-// - NB: If targetPane is not a leaf, then this will return one of its children.
-// Arguments:
-// - targetPane: The pane to search for.
-// Return Value:
-// - The next pane in tree order after the target pane (if found)
-std::shared_ptr<Pane> Pane::NextPane(const std::shared_ptr<Pane> targetPane)
-{
-    // if we are a leaf pane there is no next pane.
-    if (_IsLeaf())
-    {
-        return nullptr;
-    }
-
-    std::shared_ptr<Pane> firstLeaf = nullptr;
-    std::shared_ptr<Pane> nextPane = nullptr;
-    bool foundTarget = false;
-
-    auto foundNext = WalkTree([&](auto pane) {
-        // If we are a parent pane we don't want to move to one of our children
-        if (foundTarget && targetPane->_HasChild(pane))
-        {
-            return false;
-        }
-        // In case the target pane is the last pane in the tree, keep a reference
-        // to the first leaf so we can wrap around.
-        if (firstLeaf == nullptr && pane->_IsLeaf())
-        {
-            firstLeaf = pane;
-        }
-
-        // If we've found the target pane already, get the next leaf pane.
-        if (foundTarget && pane->_IsLeaf())
-        {
-            nextPane = pane;
-            return true;
-        }
-
-        // Test if we're the target pane so we know to return the next pane.
-        if (pane == targetPane)
-        {
-            foundTarget = true;
-        }
-
-        return false;
-    });
-
-    // If we found the desired pane just return it
-    if (foundNext)
-    {
-        return nextPane;
-    }
-
-    // If we found the target pane, but not the next pane it means we were the
-    // last leaf in the tree.
-    if (foundTarget)
-    {
-        return firstLeaf;
-    }
-
-    return nullptr;
-}
-
-// Method Description:
-// - Attempts to find the preceding pane of the provided pane.
-// Arguments:
-// - targetPane: The pane to search for.
-// Return Value:
-// - The previous pane in tree order before the target pane (if found)
-std::shared_ptr<Pane> Pane::PreviousPane(const std::shared_ptr<Pane> targetPane)
-{
-    // if we are a leaf pane there is no previous pane.
-    if (_IsLeaf())
-    {
-        return nullptr;
-    }
-
-    std::shared_ptr<Pane> lastLeaf = nullptr;
-    bool foundTarget = false;
-
-    WalkTree([&](auto pane) {
-        if (pane == targetPane)
-        {
-            foundTarget = true;
-            // If we were not the first leaf, then return the previous leaf.
-            // Otherwise keep walking the tree to get the last pane.
-            if (lastLeaf != nullptr)
-            {
-                return true;
-            }
-        }
-
-        if (pane->_IsLeaf())
-        {
-            lastLeaf = pane;
-        }
-
-        return false;
-    });
-
-    // If we found the target pane then lastLeaf will either be the preceding
-    // pane or the last pane in the tree if targetPane is the first leaf.
-    if (foundTarget)
-    {
-        return lastLeaf;
-    }
-
-    return nullptr;
-}
-
-// Method Description:
-// - Attempts to find the parent pane of the provided pane.
-// Arguments:
-// - pane: The pane to search for.
-// Return Value:
-// - the parent of `pane` if pane is in this tree.
-std::shared_ptr<Pane> Pane::_FindParentOfPane(const std::shared_ptr<Pane> pane)
-{
-    if (_IsLeaf())
-    {
-        return nullptr;
-    }
-
-    if (_firstChild == pane || _secondChild == pane)
-    {
-        return shared_from_this();
-    }
-
-    if (auto p = _firstChild->_FindParentOfPane(pane))
-    {
-        return p;
-    }
-
-    return _secondChild->_FindParentOfPane(pane);
-}
-
-// Method Description:
-// - Attempts to swap the location of the two given panes in the tree.
-//   Searches the tree starting at this pane to find the parent pane for each of
-//   the arguments, and if both parents are found, replaces the appropriate
-//   child in each.
-// Arguments:
-// - first: A pointer to the first pane to switch.
-// - second: A pointer to the second pane to switch.
-// Return Value:
-// - true if a swap was performed.
-bool Pane::SwapPanes(std::shared_ptr<Pane> first, std::shared_ptr<Pane> second)
-{
-    // If there is nothing to swap, just return.
-    if (first == second || _IsLeaf())
-    {
-        return false;
-    }
-
-    // Similarly don't swap if we have a circular reference
-    if (first->_HasChild(second) || second->_HasChild(first))
-    {
-        return false;
-    }
-
-    std::unique_lock lock{ _createCloseLock };
-
-    // Recurse through the tree to find the parent panes of each pane that is
-    // being swapped.
-    std::shared_ptr<Pane> firstParent = _FindParentOfPane(first);
-    std::shared_ptr<Pane> secondParent = _FindParentOfPane(second);
-
-    // We should have found either no elements, or both elements.
-    // If we only found one parent then the pane SwapPane was called on did not
-    // contain both panes as leaves, as could happen if the tree was modified
-    // after the pointers were found but before we reached this function.
-    if (firstParent && secondParent)
-    {
-        // Before we swap anything get the borders for the parents so that
-        // it can be propagated to the swapped child.
-        firstParent->_borders = firstParent->_GetCommonBorders();
-        secondParent->_borders = secondParent->_GetCommonBorders();
-
-        // Replace the old child with new one, and revoke appropriate event
-        // handlers.
-        auto replaceChild = [](auto& parent, auto oldChild, auto newChild) {
-            // Revoke the old handlers
-            if (parent->_firstChild == oldChild)
-            {
-                parent->_firstChild->Closed(parent->_firstClosedToken);
-                parent->_firstChild = newChild;
-            }
-            else if (parent->_secondChild == oldChild)
-            {
-                parent->_secondChild->Closed(parent->_secondClosedToken);
-                parent->_secondChild = newChild;
-            }
-            // Clear now to ensure that we can add the child's grid to us later
-            parent->_root.Children().Clear();
-            parent->_borderFirst.Child(nullptr);
-            parent->_borderSecond.Child(nullptr);
-        };
-
-        // Make sure that the right event handlers are set, and the children
-        // are placed in the appropriate locations in the grid.
-        auto updateParent = [](auto& parent) {
-            // just always revoke the old helpers since we are making new ones.
-            parent->_firstChild->Closed(parent->_firstClosedToken);
-            parent->_secondChild->Closed(parent->_secondClosedToken);
-            parent->_SetupChildCloseHandlers();
-            parent->_root.Children().Clear();
-            parent->_borderFirst.Child(nullptr);
-            parent->_borderSecond.Child(nullptr);
-            parent->_borderFirst.Child(parent->_firstChild->GetRootElement());
-            parent->_borderSecond.Child(parent->_secondChild->GetRootElement());
-
-            parent->_root.Children().Append(parent->_borderFirst);
-            parent->_root.Children().Append(parent->_borderSecond);
-
-            // reset split definitions to clear any set row/column
-            parent->_root.ColumnDefinitions().Clear();
-            parent->_root.RowDefinitions().Clear();
-            parent->_CreateRowColDefinitions();
-        };
-
-        // If the firstParent and secondParent are the same, then we are just
-        // swapping the first child and second child of that parent.
-        if (firstParent == secondParent)
-        {
-            firstParent->_firstChild->Closed(firstParent->_firstClosedToken);
-            firstParent->_secondChild->Closed(firstParent->_secondClosedToken);
-            std::swap(firstParent->_firstChild, firstParent->_secondChild);
-
-            updateParent(firstParent);
-            firstParent->_ApplySplitDefinitions();
-        }
-        else
-        {
-            // Replace both children before updating display to ensure
-            // that the grid elements are not attached to multiple panes
-            replaceChild(firstParent, first, second);
-            replaceChild(secondParent, second, first);
-            updateParent(firstParent);
-            updateParent(secondParent);
-
-            // If one of the two parents is a child of the other we only want
-            // to apply the split definitions to the greatest parent to make
-            // sure that all panes get the correct borders. if this is not done
-            // and the ordering happens to be bad one parent's children will lose
-            // a border.
-            if (firstParent->_HasChild(secondParent))
-            {
-                firstParent->_ApplySplitDefinitions();
-            }
-            else if (secondParent->_HasChild(firstParent))
-            {
-                secondParent->_ApplySplitDefinitions();
-            }
-            else
-            {
-                firstParent->_ApplySplitDefinitions();
-                secondParent->_ApplySplitDefinitions();
-            }
-        }
-
-        // Refocus the last pane if there was a pane focused
-        first->WalkTree([](auto p) {
-            if (p->_lastActive)
-            {
-                p->_Focus();
-                return true;
-            }
-            return false;
-        });
-
-        second->WalkTree([](auto p) {
-            if (p->_lastActive)
-            {
-                p->_Focus();
-                return true;
-            }
-            return false;
-        });
-
-        return true;
-    }
-
-    return false;
-}
-
-winrt::Windows::UI::Xaml::Controls::UserControl Pane::ReplaceControl(const winrt::Windows::UI::Xaml::Controls::UserControl& control)
-{
-    if (!_IsLeaf())
-    {
-        return nullptr;
-    }
-
-    const auto& oldControl = _control;
-    if (const auto& oldTermControl{ _control.try_as<TermControl>() })
-    {
-        oldTermControl.ConnectionStateChanged(_connectionStateChangedToken);
-        oldTermControl.WarningBell(_warningBellToken);
-    }
-
-    _control = control;
-    _border.Child(_control);
-    if (const auto& termControl{ _control.try_as<TermControl>() })
-    {
-        _connectionStateChangedToken = termControl.ConnectionStateChanged({ this, &Pane::_ControlConnectionStateChangedHandler });
-        _warningBellToken = termControl.WarningBell({ this, &Pane::_ControlWarningBellHandler });
-    }
-
-    return oldControl;
-}
-
-// Method Description:
-// - Given two panes' offsets, test whether the `direction` side of first is adjacent to second.
-// Arguments:
-// - firstOffset: The offset for the reference pane
-// - secondOffset: the offset to test adjacency with.
-// - direction: The direction to search in from the reference pane.
-// Return Value:
-// - true if the two panes are adjacent.
-bool Pane::_IsAdjacent(const PanePoint firstOffset,
-                       const PanePoint secondOffset,
-                       const FocusDirection& direction) const
-{
-    // Since float equality is tricky (arithmetic is non-associative, commutative),
-    // test if the two numbers are within an epsilon distance of each other.
-    auto floatEqual = [](float left, float right) {
-        return abs(left - right) < 1e-4F;
-    };
-
-    auto getXMax = [](PanePoint offset) {
-        return offset.x + offset.scaleX;
-    };
-
-    auto getYMax = [](PanePoint offset) {
-        return offset.y + offset.scaleY;
-    };
-
-    // When checking containment in a range, the range is half-closed, i.e. [x, x+w).
-    // If the direction is left test that the left side of the first element is
-    // next to the right side of the second element, and that the top left
-    // corner of the first element is within the second element's height
-    if (direction == FocusDirection::Left)
-    {
-        const auto sharesBorders = floatEqual(firstOffset.x, getXMax(secondOffset));
-        const auto withinHeight = (firstOffset.y >= secondOffset.y) && (firstOffset.y < getYMax(secondOffset));
-
-        return sharesBorders && withinHeight;
-    }
-    // If the direction is right test that the right side of the first element is
-    // next to the left side of the second element, and that the top left
-    // corner of the first element is within the second element's height
-    else if (direction == FocusDirection::Right)
-    {
-        const auto sharesBorders = floatEqual(getXMax(firstOffset), secondOffset.x);
-        const auto withinHeight = (firstOffset.y >= secondOffset.y) && (firstOffset.y < getYMax(secondOffset));
-
-        return sharesBorders && withinHeight;
-    }
-    // If the direction is up test that the top side of the first element is
-    // next to the bottom side of the second element, and that the top left
-    // corner of the first element is within the second element's width
-    else if (direction == FocusDirection::Up)
-    {
-        const auto sharesBorders = floatEqual(firstOffset.y, getYMax(secondOffset));
-        const auto withinWidth = (firstOffset.x >= secondOffset.x) && (firstOffset.x < getXMax(secondOffset));
-
-        return sharesBorders && withinWidth;
-    }
-    // If the direction is down test that the bottom side of the first element is
-    // next to the top side of the second element, and that the top left
-    // corner of the first element is within the second element's width
-    else if (direction == FocusDirection::Down)
-    {
-        const auto sharesBorders = floatEqual(getYMax(firstOffset), secondOffset.y);
-        const auto withinWidth = (firstOffset.x >= secondOffset.x) && (firstOffset.x < getXMax(secondOffset));
-
-        return sharesBorders && withinWidth;
-    }
-    return false;
-}
-
-// Method Description:
-// - Gets the offsets for the two children of this parent pane
-// - If real dimensions are not available, simulated ones based on the split size
-//   will be used instead.
-// Arguments:
-// - parentOffset the location and scale information of this pane.
-// Return Value:
-// - the two location/scale points for the children panes.
-std::pair<Pane::PanePoint, Pane::PanePoint> Pane::_GetOffsetsForPane(const PanePoint parentOffset) const
-{
-    assert(!_IsLeaf());
-    auto firstOffset = parentOffset;
-    auto secondOffset = parentOffset;
-
-    // Make up fake dimensions using an exponential layout. This is useful
-    // since we might need to navigate when there are panes not attached  to
-    // the ui tree, such as initialization, command running, and zoom.
-    // Basically create the tree layout on the fly by partitioning [0,1].
-    // This could run into issues if the tree depth is >127 (or other
-    // degenerate splits) as a float's mantissa only has so many bits of
-    // precision.
-
-    if (_splitState == SplitState::Horizontal)
-    {
-        secondOffset.y += _desiredSplitPosition * parentOffset.scaleY;
-        firstOffset.scaleY *= _desiredSplitPosition;
-        secondOffset.scaleY *= (1 - _desiredSplitPosition);
-    }
-    else
-    {
-        secondOffset.x += _desiredSplitPosition * parentOffset.scaleX;
-        firstOffset.scaleX *= _desiredSplitPosition;
-        secondOffset.scaleX *= (1 - _desiredSplitPosition);
-    }
-
-    return { firstOffset, secondOffset };
-}
-
-// Method Description:
-// - Given the source pane, and its relative position in the tree, attempt to
-//   find its visual neighbor within the current pane's tree.
-//   The neighbor, if it exists, will be a leaf pane.
-// Arguments:
-// - direction: The direction to search in from the source pane.
-// - searchResult: the source pane and its relative position.
-// - sourceIsSecondSide: If the source pane is on the "second" side (down/right of split)
-//   relative to the branch being searched
-// - offset: the offset of the current pane
-// Return Value:
-// - A tuple of Panes, the first being the focused pane if found, and the second
-//   being the adjacent pane if it exists, and a bool that represents if the move
-//   goes out of bounds.
-Pane::PaneNeighborSearch Pane::_FindNeighborForPane(const FocusDirection& direction,
-                                                    PaneNeighborSearch searchResult,
-                                                    const bool sourceIsSecondSide,
-                                                    const Pane::PanePoint offset)
-{
-    // Test if the move will go out of boundaries. E.g. if the focus is already
-    // on the second child of some pane and it attempts to move right, there
-    // can't possibly be a neighbor to be found in the first child.
-    if ((sourceIsSecondSide && (direction == FocusDirection::Right || direction == FocusDirection::Down)) ||
-        (!sourceIsSecondSide && (direction == FocusDirection::Left || direction == FocusDirection::Up)))
-    {
-        return searchResult;
-    }
-
-    // If we are a leaf node test if we adjacent to the focus node
-    if (_IsLeaf())
-    {
-        if (_IsAdjacent(searchResult.sourceOffset, offset, direction))
-        {
-            searchResult.neighbor = shared_from_this();
-        }
-        return searchResult;
-    }
-
-    auto [firstOffset, secondOffset] = _GetOffsetsForPane(offset);
-    auto sourceNeighborSearch = _firstChild->_FindNeighborForPane(direction, searchResult, sourceIsSecondSide, firstOffset);
-    if (sourceNeighborSearch.neighbor)
-    {
-        return sourceNeighborSearch;
-    }
-
-    return _secondChild->_FindNeighborForPane(direction, searchResult, sourceIsSecondSide, secondOffset);
-}
-
-// Method Description:
-// - Searches the tree to find the source pane, and if it exists, the
-//   visually adjacent pane by direction.
-// Arguments:
-// - sourcePane: The pane to find the neighbor of.
-// - direction: The direction to search in from the focused pane.
-// - offset: The offset, with the top-left corner being (0,0), that the current pane is relative to the root.
-// Return Value:
-// - The (partial) search result. If the search was successful, the pane and its neighbor will be returned.
-//   Otherwise, the neighbor will be null and the focus will be null/non-null if it was found.
-Pane::PaneNeighborSearch Pane::_FindPaneAndNeighbor(const std::shared_ptr<Pane> sourcePane, const FocusDirection& direction, const Pane::PanePoint offset)
-{
-    // If we are the source pane, return ourselves
-    if (this == sourcePane.get())
-    {
-        return { shared_from_this(), nullptr, offset };
-    }
-
-    if (_IsLeaf())
-    {
-        return { nullptr, nullptr, offset };
-    }
-
-    auto [firstOffset, secondOffset] = _GetOffsetsForPane(offset);
-
-    auto sourceNeighborSearch = _firstChild->_FindPaneAndNeighbor(sourcePane, direction, firstOffset);
-    // If we have both the focus element and its neighbor, we are done
-    if (sourceNeighborSearch.source && sourceNeighborSearch.neighbor)
-    {
-        return sourceNeighborSearch;
-    }
-    // if we only found the focus, then we search the second branch for the
-    // neighbor.
-    if (sourceNeighborSearch.source)
-    {
-        // If we can possibly have both sides of a direction, check if the sibling has the neighbor
-        if (DirectionMatchesSplit(direction, _splitState))
-        {
-            return _secondChild->_FindNeighborForPane(direction, sourceNeighborSearch, false, secondOffset);
-        }
-        return sourceNeighborSearch;
-    }
-
-    // If we didn't find the focus at all, we need to search the second branch
-    // for the focus (and possibly its neighbor).
-    sourceNeighborSearch = _secondChild->_FindPaneAndNeighbor(sourcePane, direction, secondOffset);
-    // We found both so we are done.
-    if (sourceNeighborSearch.source && sourceNeighborSearch.neighbor)
-    {
-        return sourceNeighborSearch;
-    }
-    // We only found the focus, which means that its neighbor might be in the
-    // first branch.
-    if (sourceNeighborSearch.source)
-    {
-        // If we can possibly have both sides of a direction, check if the sibling has the neighbor
-        if (DirectionMatchesSplit(direction, _splitState))
-        {
-            return _firstChild->_FindNeighborForPane(direction, sourceNeighborSearch, true, firstOffset);
-        }
-        return sourceNeighborSearch;
-    }
-
-    return { nullptr, nullptr, offset };
-}
-
-// Method Description:
-// - Called when our attached control is closed. Triggers listeners to our close
-//   event, if we're a leaf pane.
-// - If this was called, and we became a parent pane (due to work on another
-//   thread), this function will do nothing (allowing the control's new parent
-//   to handle the event instead).
-// Arguments:
-// - <none>
-// Return Value:
-// - <none>
-void Pane::_ControlConnectionStateChangedHandler(const winrt::Windows::Foundation::IInspectable& /*sender*/,
-                                                 const winrt::Windows::Foundation::IInspectable& /*args*/)
-{
-    std::unique_lock lock{ _createCloseLock };
-    // It's possible that this event handler started being executed, then before
-    // we got the lock, another thread created another child. So our control is
-    // actually no longer _our_ control, and instead could be a descendant.
-    //
-    // When the control's new Pane takes ownership of the control, the new
-    // parent will register it's own event handler. That event handler will get
-    // fired after this handler returns, and will properly cleanup state.
-    if (!_IsLeaf())
-    {
-        return;
-    }
-    const auto& termControl{ _control.try_as<TermControl>() };
-    if (!termControl)
-    {
-        return;
-    }
-    const auto newConnectionState = termControl.ConnectionState();
-    const auto previousConnectionState = std::exchange(_connectionState, newConnectionState);
-
-    if (newConnectionState < ConnectionState::Closed)
-    {
-        // Pane doesn't care if the connection isn't entering a terminal state.
-        return;
-    }
-
-    if (previousConnectionState < ConnectionState::Connected && newConnectionState >= ConnectionState::Failed)
-    {
-        // A failure to complete the connection (before it has _connected_) is not covered by "closeOnExit".
-        // This is to prevent a misconfiguration (closeOnExit: always, startingDirectory: garbage) resulting
-        // in Terminal flashing open and immediately closed.
-        return;
-    }
-
-    if (_profile)
-    {
-        const auto mode = _profile.CloseOnExit();
-        if ((mode == CloseOnExitMode::Always) ||
-            (mode == CloseOnExitMode::Graceful && newConnectionState == ConnectionState::Closed))
-        {
-            Close();
-        }
-    }
-}
-
-// Method Description:
-// - Plays a warning note when triggered by the BEL control character,
-//   using the sound configured for the "Critical Stop" system event.`
-//   This matches the behavior of the Windows Console host.
-// - Will also flash the taskbar if the bellStyle setting for this profile
-//   has the 'visual' flag set
-// Arguments:
-// - <unused>
-void Pane::_ControlWarningBellHandler(const winrt::Windows::Foundation::IInspectable& /*sender*/,
-                                      const winrt::Windows::Foundation::IInspectable& /*eventArgs*/)
-{
-    if (!_IsLeaf())
-    {
-        return;
-    }
-
-    const auto& termControl{ _control.try_as<TermControl>() };
-    if (_profile && termControl)
-    {
-        // We don't want to do anything if nothing is set, so check for that first
-        if (static_cast<int>(_profile.BellStyle()) != 0)
-        {
-            if (WI_IsFlagSet(_profile.BellStyle(), winrt::Microsoft::Terminal::Settings::Model::BellStyle::Audible))
-            {
-                // Audible is set, play the sound
-                const auto soundAlias = reinterpret_cast<LPCTSTR>(SND_ALIAS_SYSTEMHAND);
-                PlaySound(soundAlias, NULL, SND_ALIAS_ID | SND_ASYNC | SND_SENTRY);
-            }
-
-            if (WI_IsFlagSet(_profile.BellStyle(), winrt::Microsoft::Terminal::Settings::Model::BellStyle::Window))
-            {
-                termControl.BellLightOn();
-            }
-
-            // raise the event with the bool value corresponding to the taskbar flag
-            _PaneRaiseBellHandlers(nullptr, WI_IsFlagSet(_profile.BellStyle(), winrt::Microsoft::Terminal::Settings::Model::BellStyle::Taskbar));
-        }
-    }
-}
-
-// Event Description:
-// - Called when our control gains focus. We'll use this to trigger our GotFocus
-//   callback. The tab that's hosting us should have registered a callback which
-//   can be used to mark us as active.
-// Arguments:
-// - <unused>
-// Return Value:
-// - <none>
-void Pane::_ControlGotFocusHandler(winrt::Windows::Foundation::IInspectable const& sender,
-                                   RoutedEventArgs const& /* args */)
-{
-    FocusState f = FocusState::Programmatic;
-    if (const auto o = sender.try_as<winrt::Windows::UI::Xaml::Controls::Control>())
-    {
-        f = o.FocusState();
-    }
-    _GotFocusHandlers(shared_from_this(), f);
-}
-
-// Event Description:
-// - Called when our control loses focus. We'll use this to trigger our LostFocus
-//   callback. The tab that's hosting us should have registered a callback which
-//   can be used to update its own internal focus state
-void Pane::_ControlLostFocusHandler(winrt::Windows::Foundation::IInspectable const& /* sender */,
-                                    RoutedEventArgs const& /* args */)
-{
-    _LostFocusHandlers(shared_from_this());
-}
-
-// Method Description:
-// - Fire our Closed event to tell our parent that we should be removed.
-// Arguments:
-// - <none>
-// Return Value:
-// - <none>
-void Pane::Close()
-{
-    // Fire our Closed event to tell our parent that we should be removed.
-    _ClosedHandlers(nullptr, nullptr);
-}
-
-// Method Description:
-// - Prepare this pane to be removed from the UI hierarchy by closing all controls
-//   and connections beneath it.
-void Pane::Shutdown()
-{
-    // Lock the create/close lock so that another operation won't concurrently
-    // modify our tree
-    std::unique_lock lock{ _createCloseLock };
-    if (_IsLeaf())
-    {
-        const auto& termControl{ _control.try_as<TermControl>() };
-        if (termControl)
-        {
-            termControl.Close();
-        }
-    }
-    else
-    {
-        _firstChild->Shutdown();
-        _secondChild->Shutdown();
-    }
-}
-
-// Method Description:
-// - Get the root UIElement of this pane. There may be a single UserControl as a
-//   child, or an entire tree of grids and panes as children of this element.
-// Arguments:
-// - <none>
-// Return Value:
-// - the Grid acting as the root of this pane.
-Controls::Grid Pane::GetRootElement()
-{
-    return _root;
-}
-
-// Method Description:
-// - If this is the last focused pane, returns itself. Returns nullptr if this
-//   is a leaf and it's not focused. If it's a parent, it returns nullptr if it nor
-//   any children of this pane were the last pane to be focused, or the Pane that
-//   _was_ the last pane to be focused (if there was one).
-// - This Pane's control might not currently be focused, if the tab itself is
-//   not currently focused.
-// Return Value:
-// - nullptr if we're a leaf and unfocused, or no children were marked
-//   `_lastActive`, else returns this
-std::shared_ptr<Pane> Pane::GetActivePane()
-{
-    if (_lastActive)
-    {
-        return shared_from_this();
-    }
-    if (_IsLeaf())
-    {
-        return nullptr;
-    }
-
-    auto firstFocused = _firstChild->GetActivePane();
-    if (firstFocused != nullptr)
-    {
-        return firstFocused;
-    }
-    return _secondChild->GetActivePane();
-}
-
-// Method Description:
-// - Gets the TermControl of this pane. If this Pane is not a leaf but is
-//   focused, this will return the control of the last leaf pane that had focus.
-//   Otherwise, this will return the control of the first child of this pane.
-// Arguments:
-// - <none>
-// Return Value:
-// - nullptr if this Pane is an unfocused parent, otherwise the TermControl of this Pane.
-TermControl Pane::GetLastFocusedTerminalControl()
-{
-    if (!_IsLeaf())
-    {
-        if (_lastActive)
-        {
-            std::shared_ptr<Pane> pane = shared_from_this();
-            while (const auto p = pane->_parentChildPath.lock())
-            {
-                if (p->_IsLeaf())
-                {
-                    return p->_control;
-                }
-                pane = p;
-            }
-            // We didn't find our child somehow, they might have closed under us.
-        }
-        return _firstChild->GetLastFocusedTerminalControl();
-    }
-    return _control;
-}
-
-// Method Description:
-// - Gets the TermControl of this pane. If this Pane is not a leaf this will
-//   return the nullptr;
-// Arguments:
-// - <none>
-// Return Value:
-// - nullptr if this Pane is a parent or isn't hosting a Terminal, otherwise the
-//   TermControl of this Pane.
-TermControl Pane::GetTerminalControl() const
-{
-    return _IsLeaf() ? _control.try_as<TermControl>() : nullptr;
-}
-
-Controls::UserControl Pane::GetUserControl() const
-{
-    return _IsLeaf() ? _control : nullptr;
-}
-
-// Method Description:
-// - Recursively remove the "Active" state from this Pane and all it's children.
-// - Updates our visuals to match our new state, including highlighting our borders.
-// Arguments:
-// - <none>
-// Return Value:
-// - <none>
-void Pane::ClearActive()
-{
-    _lastActive = false;
-    if (!_IsLeaf())
-    {
-        _firstChild->ClearActive();
-        _secondChild->ClearActive();
-    }
-    UpdateVisuals();
-}
-
-// Method Description:
-// - Sets the "Active" state on this Pane. Only one Pane in a tree of Panes
-//   should be "active".
-// - Updates our visuals to match our new state, including highlighting our borders.
-// Arguments:
-// - <none>
-// Return Value:
-// - <none>
-void Pane::SetActive()
-{
-    _lastActive = true;
-    UpdateVisuals();
-}
-
-// Method Description:
-// - Returns nullptr if no children of this pane were the last control to be
-//   focused, or the profile of the last control to be focused (if there was
-//   one).
-// Arguments:
-// - <none>
-// Return Value:
-// - nullptr if no children of this pane were the last control to be
-//   focused, else the profile of the last control to be focused
-Profile Pane::GetFocusedProfile()
-{
-    auto lastFocused = GetActivePane();
-    return lastFocused ? lastFocused->_profile : nullptr;
-}
-
-// Method Description:
-// - Returns true if this pane was the last pane to be focused in a tree of panes.
-// Arguments:
-// - <none>
-// Return Value:
-// - true iff we were the last pane focused in this tree of panes.
-bool Pane::WasLastFocused() const noexcept
-{
-    return _lastActive;
-}
-
-// Method Description:
-// - Returns true iff this pane has no child panes.
-// Arguments:
-// - <none>
-// Return Value:
-// - true iff this pane has no child panes.
-bool Pane::_IsLeaf() const noexcept
-{
-    return _splitState == SplitState::None;
-}
-
-// Method Description:
-// - Returns true if this pane is currently focused, or there is a pane which is
-//   a child of this pane that is actively focused
-// Arguments:
-// - <none>
-// Return Value:
-// - true if the currently focused pane is either this pane, or one of this
-//   pane's descendants
-bool Pane::_HasFocusedChild() const noexcept
-{
-    // We're intentionally making this one giant expression, so the compiler
-    // will skip the following lookups if one of the lookups before it returns
-    // true
-    return (_lastActive) ||
-           (_firstChild && _firstChild->_HasFocusedChild()) ||
-           (_secondChild && _secondChild->_HasFocusedChild());
-}
-
-// Method Description:
-// - Update the focus state of this pane. We'll make sure to colorize our
-//   borders depending on if we are the active pane or not.
-// Arguments:
-// - <none>
-// Return Value:
-// - <none>
-void Pane::UpdateVisuals()
-{
-    // If we are the focused pane, but not a leaf we should add borders
-    if (!_IsLeaf())
-    {
-        _UpdateBorders();
-    }
-    _borderFirst.BorderBrush(_lastActive ? s_focusedBorderBrush : s_unfocusedBorderBrush);
-    _borderSecond.BorderBrush(_lastActive ? s_focusedBorderBrush : s_unfocusedBorderBrush);
-}
-
-// Method Description:
-// - Focus the current pane. Also trigger focus on the control, or if not a leaf
-//   the control belonging to the last focused leaf.
-//   This makes sure that focus exists within the tab (since panes aren't proper controls)
-// Arguments:
-// - <none>
-// Return Value:
-// - <none>
-void Pane::_Focus()
-{
-    _GotFocusHandlers(shared_from_this(), FocusState::Programmatic);
-    if (const auto& control = GetLastFocusedTerminalControl())
-    {
-        control.Focus(FocusState::Programmatic);
-    }
-}
-
-// Method Description:
-// - Focuses this control if we're a leaf, or attempts to focus the first leaf
-//   of our first child, recursively.
-// Arguments:
-// - <none>
-// Return Value:
-// - <none>
-void Pane::_FocusFirstChild()
-{
-    if (_IsLeaf())
-    {
-        // Originally, we would only raise a GotFocus event here when:
-        //
-        // if (_root.ActualWidth() == 0 && _root.ActualHeight() == 0)
-        //
-        // When these sizes are 0, then the pane might still be in startup,
-        // and doesn't yet have a real size. In that case, the control.Focus
-        // event won't be handled until _after_ the startup events are all
-        // processed. This will lead to the Tab not being notified that the
-        // focus moved to a different Pane.
-        //
-        // However, with the ability to execute multiple actions at a time, in
-        // already existing windows, we need to always raise this event manually
-        // here, to correctly inform the Tab that we're now focused. This will
-        // take care of commandlines like:
-        //
-        // `wtd -w 0 mf down ; sp`
-        // `wtd -w 0 fp -t 1 ; sp`
-        _Focus();
-    }
-    else
-    {
-        _firstChild->_FocusFirstChild();
-    }
-}
-
-// Method Description:
-// - Updates the settings of this pane, presuming that it is a leaf.
-// Arguments:
-// - settings: The new TerminalSettings to apply to any matching controls
-// - profile: The profile from which these settings originated.
-// Return Value:
-// - <none>
-void Pane::UpdateSettings(const TerminalSettingsCreateResult& settings, const Profile& profile)
-{
-    assert(_IsLeaf());
-    const auto& termControl{ _control.try_as<TermControl>() };
-    if (!termControl)
-    {
-        return;
-    }
-    _profile = profile;
-    auto controlSettings = termControl.Settings().as<TerminalSettings>();
-    // Update the parent of the control's settings object (and not the object itself) so
-    // that any overrides made by the control don't get affected by the reload
-    controlSettings.SetParent(settings.DefaultSettings());
-    auto unfocusedSettings{ settings.UnfocusedSettings() };
-    if (unfocusedSettings)
-    {
-        // Note: the unfocused settings needs to be entirely unchanged _except_ we need to
-        // set its parent to the settings object that lives in the control. This is because
-        // the overrides made by the control live in that settings object, so we want to make
-        // sure the unfocused settings inherit from that.
-        unfocusedSettings.SetParent(controlSettings);
-    }
-    termControl.UnfocusedAppearance(unfocusedSettings);
-    termControl.UpdateSettings();
-}
-
-// Method Description:
-// - Attempts to add the provided pane as a split of the current pane.
-// Arguments:
-// - pane: the new pane to add
-// - splitType: How the pane should be attached
-// Return Value:
-// - the new reference to the child created from the current pane.
-std::shared_ptr<Pane> Pane::AttachPane(std::shared_ptr<Pane> pane, SplitDirection splitType)
-{
-    // Splice the new pane into the tree
-    const auto [first, _] = _Split(splitType, .5, pane);
-
-    // If the new pane has a child that was the focus, re-focus it
-    // to steal focus from the currently focused pane.
-    if (pane->_HasFocusedChild())
-    {
-        pane->WalkTree([](auto p) {
-            if (p->_lastActive)
-            {
-                p->_Focus();
-                return true;
-            }
-            return false;
-        });
-    }
-
-    return first;
-}
-
-// Method Description:
-// - Attempts to find the parent of the target pane,
-//   if found remove the pane from the tree and return it.
-// - If the removed pane was (or contained the focus) the first sibling will
-//   gain focus.
-// Arguments:
-// - pane: the pane to detach
-// Return Value:
-// - The removed pane, if found.
-std::shared_ptr<Pane> Pane::DetachPane(std::shared_ptr<Pane> pane)
-{
-    // We can't remove a pane if we only have a reference to a leaf, even if we
-    // are the pane.
-    if (_IsLeaf())
-    {
-        return nullptr;
-    }
-
-    // Check if either of our children matches the search
-    const auto isFirstChild = _firstChild == pane;
-    const auto isSecondChild = _secondChild == pane;
-
-    if (isFirstChild || isSecondChild)
-    {
-        // Keep a reference to the child we are removing
-        auto detached = isFirstChild ? _firstChild : _secondChild;
-        // Remove the child from the tree, replace the current node with the
-        // other child.
-        _CloseChild(isFirstChild, true);
-
-        // Update the borders on this pane and any children to match if we have
-        // no parent.
-        detached->_borders = Borders::None;
-        detached->_ApplySplitDefinitions();
-
-        // Trigger the detached event on each child
-        detached->WalkTree([](auto pane) {
-            pane->_PaneDetachedHandlers(pane);
-            return false;
-        });
-
-        return detached;
-    }
-
-    if (const auto detached = _firstChild->DetachPane(pane))
-    {
-        return detached;
-    }
-
-    return _secondChild->DetachPane(pane);
-}
-
-// Method Description:
-// - Closes one of our children. In doing so, takes the control from the other
-//   child, and makes this pane a leaf node again.
-// Arguments:
-// - closeFirst: if true, the first child should be closed, and the second
-//   should be preserved, and vice-versa for false.
-// - isDetaching: if true, then the pane event handlers for the closed child
-//   should be kept, this way they don't have to be recreated when it is later
-//   reattached to a tree somewhere as the control moves with the pane.
-// Return Value:
-// - <none>
-void Pane::_CloseChild(const bool closeFirst, const bool isDetaching)
-{
-    // Lock the create/close lock so that another operation won't concurrently
-    // modify our tree
-    std::unique_lock lock{ _createCloseLock };
-
-    // If we're a leaf, then chances are both our children closed in close
-    // succession. We waited on the lock while the other child was closed, so
-    // now we don't have a child to close anymore. Return here. When we moved
-    // the non-closed child into us, we also set up event handlers that will be
-    // triggered when we return from this.
-    if (_IsLeaf())
-    {
-        return;
-    }
-
-    auto closedChild = closeFirst ? _firstChild : _secondChild;
-    auto remainingChild = closeFirst ? _secondChild : _firstChild;
-    auto closedChildClosedToken = closeFirst ? _firstClosedToken : _secondClosedToken;
-    auto remainingChildClosedToken = closeFirst ? _secondClosedToken : _firstClosedToken;
-
-    // If we were a parent pane, and we pointed into the now closed child
-    // clear it. We will set it to something else later if
-    bool usedToFocusClosedChildsTerminal = false;
-    if (const auto prev = _parentChildPath.lock())
-    {
-        if (closedChild == prev)
-        {
-            _parentChildPath.reset();
-            usedToFocusClosedChildsTerminal = true;
-        }
-    }
-
-    // If the only child left is a leaf, that means we're a leaf now.
-    if (remainingChild->_IsLeaf())
-    {
-        // Find what borders need to persist after we close the child
-        _borders = _GetCommonBorders();
-
-        // take the control, profile and id of the pane that _wasn't_ closed.
-        _control = remainingChild->_control;
-        _connectionState = remainingChild->_connectionState;
-        _profile = remainingChild->_profile;
-        _id = remainingChild->Id();
-
-        // Add our new event handler before revoking the old one.
-        const auto& termControl{ _control.try_as<TermControl>() };
-        if (termControl)
-        {
-            _connectionStateChangedToken = termControl.ConnectionStateChanged({ this, &Pane::_ControlConnectionStateChangedHandler });
-            _warningBellToken = termControl.WarningBell({ this, &Pane::_ControlWarningBellHandler });
-        }
-
-        // Revoke the old event handlers. Remove both the handlers for the panes
-        // themselves closing, and remove their handlers for their controls
-        // closing. At this point, if the remaining child's control is closed,
-        // they'll trigger only our event handler for the control's close.
-
-        // However, if we are detaching the pane we want to keep its control
-        // handlers since it is just getting moved.
-        if (!isDetaching)
-        {
-<<<<<<< HEAD
-            if (const auto& closedControl{ closedChild->_control.try_as<TermControl>() })
-            {
-                closedControl.ConnectionStateChanged(closedChild->_connectionStateChangedToken);
-                closedControl.WarningBell(closedChild->_warningBellToken);
-            }
-=======
-            closedChild->WalkTree([](auto p) {
-                if (p->_IsLeaf())
-                {
-                    p->_control.ConnectionStateChanged(p->_connectionStateChangedToken);
-                    p->_control.WarningBell(p->_warningBellToken);
-                }
-                return false;
-            });
->>>>>>> d053f6cc
-        }
-
-        closedChild->Closed(closedChildClosedToken);
-        remainingChild->Closed(remainingChildClosedToken);
-
-        if (const auto& remainingControl{ remainingChild->_control.try_as<TermControl>() })
-        {
-            remainingControl.ConnectionStateChanged(remainingChild->_connectionStateChangedToken);
-            remainingControl.WarningBell(remainingChild->_warningBellToken);
-        }
-
-        // If we or either of our children was focused, we want to take that
-        // focus from them.
-        _lastActive = _lastActive || _firstChild->_lastActive || _secondChild->_lastActive;
-
-        // Remove all the ui elements of the remaining child. This'll make sure
-        // we can re-attach the UserControl to our Grid.
-        remainingChild->_root.Children().Clear();
-        remainingChild->_borderFirst.Child(nullptr);
-
-        // Reset our UI:
-        _root.Children().Clear();
-        _borderFirst.Child(nullptr);
-        _borderSecond.Child(nullptr);
-        _root.ColumnDefinitions().Clear();
-        _root.RowDefinitions().Clear();
-
-<<<<<<< HEAD
-        // Reattach the UserControl to our grid.
-        _root.Children().Append(_border);
-        _border.Child(_control);
-=======
-        // Reattach the TermControl to our grid.
-        _root.Children().Append(_borderFirst);
-        _borderFirst.Child(_control);
->>>>>>> d053f6cc
-
-        // Make sure to set our _splitState before focusing the control. If you
-        // fail to do this, when the tab handles the GotFocus event and asks us
-        // what our active control is, we won't technically be a "leaf", and
-        // GetTerminalControl will return null.
-        _splitState = SplitState::None;
-
-        // re-attach our handler for the control's GotFocus event.
-        _gotFocusRevoker = _control.GotFocus(winrt::auto_revoke, { this, &Pane::_ControlGotFocusHandler });
-        _lostFocusRevoker = _control.LostFocus(winrt::auto_revoke, { this, &Pane::_ControlLostFocusHandler });
-
-        // If we're inheriting the "last active" state from one of our children,
-        // focus our control now. This should trigger our own GotFocus event.
-        if (usedToFocusClosedChildsTerminal || _lastActive)
-        {
-            _control.Focus(FocusState::Programmatic);
-
-            // See GH#7252
-            // Manually fire off the GotFocus event. Typically, this is done
-            // automatically when the control gets focused. However, if we're
-            // `exit`ing a zoomed pane, then the other sibling isn't in the UI
-            // tree currently. So the above call to Focus won't actually focus
-            // the control. Because Tab is relying on GotFocus to know who the
-            // active pane in the tree is, without this call, _no one_ will be
-            // the active pane any longer.
-            _GotFocusHandlers(shared_from_this(), FocusState::Programmatic);
-        }
-
-        _UpdateBorders();
-
-        // Release our children.
-        _firstChild = nullptr;
-        _secondChild = nullptr;
-    }
-    else
-    {
-        // Find what borders need to persist after we close the child
-        auto remainingBorders = _GetCommonBorders();
-
-        // Steal all the state from our child
-        _splitState = remainingChild->_splitState;
-        _firstChild = remainingChild->_firstChild;
-        _secondChild = remainingChild->_secondChild;
-
-        // Set up new close handlers on the children
-        _SetupChildCloseHandlers();
-
-        // Revoke the old event handlers on our new children
-        _firstChild->Closed(remainingChild->_firstClosedToken);
-        _secondChild->Closed(remainingChild->_secondClosedToken);
-
-        // Remove the event handlers on the old children
-        remainingChild->Closed(remainingChildClosedToken);
-        closedChild->Closed(closedChildClosedToken);
-        if (!isDetaching)
-        {
-<<<<<<< HEAD
-            if (const auto& closedControl{ closedChild->_control.try_as<TermControl>() })
-            {
-                closedControl.ConnectionStateChanged(closedChild->_connectionStateChangedToken);
-                closedControl.WarningBell(closedChild->_warningBellToken);
-            }
-=======
-            closedChild->WalkTree([](auto p) {
-                if (p->_IsLeaf())
-                {
-                    p->_control.ConnectionStateChanged(p->_connectionStateChangedToken);
-                    p->_control.WarningBell(p->_warningBellToken);
-                }
-                return false;
-            });
->>>>>>> d053f6cc
-        }
-
-        // Reset our UI:
-        _root.Children().Clear();
-        _borderFirst.Child(nullptr);
-        _borderSecond.Child(nullptr);
-        _root.ColumnDefinitions().Clear();
-        _root.RowDefinitions().Clear();
-
-        // Copy the old UI over to our grid.
-        // Start by copying the row/column definitions. Iterate over the
-        // rows/cols, and remove each one from the old grid, and attach it to
-        // our grid instead.
-        while (remainingChild->_root.ColumnDefinitions().Size() > 0)
-        {
-            auto col = remainingChild->_root.ColumnDefinitions().GetAt(0);
-            remainingChild->_root.ColumnDefinitions().RemoveAt(0);
-            _root.ColumnDefinitions().Append(col);
-        }
-        while (remainingChild->_root.RowDefinitions().Size() > 0)
-        {
-            auto row = remainingChild->_root.RowDefinitions().GetAt(0);
-            remainingChild->_root.RowDefinitions().RemoveAt(0);
-            _root.RowDefinitions().Append(row);
-        }
-
-        // Remove the child's UI elements from the child's grid, so we can
-        // attach them to us instead.
-        remainingChild->_root.Children().Clear();
-        remainingChild->_borderFirst.Child(nullptr);
-        remainingChild->_borderSecond.Child(nullptr);
-
-        _borderFirst.Child(_firstChild->GetRootElement());
-        _borderSecond.Child(_secondChild->GetRootElement());
-
-        _root.Children().Append(_borderFirst);
-        _root.Children().Append(_borderSecond);
-
-        // Propagate the new borders down to the children.
-        _borders = remainingBorders;
-        _ApplySplitDefinitions();
-
-        // If our child had focus and closed, just transfer to the first remaining
-        // child
-        if (closedChild->_HasFocusedChild())
-        {
-            _FocusFirstChild();
-        }
-        // We might not have focus currently, but if our parent does then we
-        // want to make sure we have a valid path to one of our children.
-        // We should only update the path if our other child doesn't have focus itself.
-        else if (usedToFocusClosedChildsTerminal && !_secondChild->_HasFocusedChild())
-        {
-            // update our path to our first remaining leaf
-            _parentChildPath = _firstChild;
-            _firstChild->WalkTree([](auto p) {
-                if (p->_IsLeaf())
-                {
-                    return true;
-                }
-                p->_parentChildPath = p->_firstChild;
-                return false;
-            });
-            // This will focus the first terminal, and will set that leaf pane
-            // to the active pane if we nor one of our parents is not itself focused.
-            _FocusFirstChild();
-        }
-
-        // Release the pointers that the child was holding.
-        remainingChild->_firstChild = nullptr;
-        remainingChild->_secondChild = nullptr;
-    }
-}
-
-winrt::fire_and_forget Pane::_CloseChildRoutine(const bool closeFirst)
-{
-    auto weakThis{ shared_from_this() };
-
-    co_await winrt::resume_foreground(_root.Dispatcher());
-
-    if (auto pane{ weakThis.get() })
-    {
-        // This will query if animations are enabled via the "Show animations in
-        // Windows" setting in the OS
-        winrt::Windows::UI::ViewManagement::UISettings uiSettings;
-        const auto animationsEnabledInOS = uiSettings.AnimationsEnabled();
-        const auto animationsEnabledInApp = Media::Animation::Timeline::AllowDependentAnimations();
-
-        // GH#7252: If either child is zoomed, just skip the animation. It won't work.
-        const bool eitherChildZoomed = pane->_firstChild->_zoomed || pane->_secondChild->_zoomed;
-        // If animations are disabled, just skip this and go straight to
-        // _CloseChild. Curiously, the pane opening animation doesn't need this,
-        // and will skip straight to Completed when animations are disabled, but
-        // this one doesn't seem to.
-        if (!animationsEnabledInOS || !animationsEnabledInApp || eitherChildZoomed)
-        {
-            pane->_CloseChild(closeFirst, false);
-            co_return;
-        }
-
-        // Setup the animation
-
-        auto removedChild = closeFirst ? _firstChild : _secondChild;
-        auto remainingChild = closeFirst ? _secondChild : _firstChild;
-        const bool splitWidth = _splitState == SplitState::Vertical;
-
-        Size removedOriginalSize{
-            ::base::saturated_cast<float>(removedChild->_root.ActualWidth()),
-            ::base::saturated_cast<float>(removedChild->_root.ActualHeight())
-        };
-        Size remainingOriginalSize{
-            ::base::saturated_cast<float>(remainingChild->_root.ActualWidth()),
-            ::base::saturated_cast<float>(remainingChild->_root.ActualHeight())
-        };
-
-        // Remove both children from the grid
-        _borderFirst.Child(nullptr);
-        _borderSecond.Child(nullptr);
-
-        if (_splitState == SplitState::Vertical)
-        {
-            Controls::Grid::SetColumn(_borderFirst, 0);
-            Controls::Grid::SetColumn(_borderSecond, 1);
-        }
-        else if (_splitState == SplitState::Horizontal)
-        {
-            Controls::Grid::SetRow(_borderFirst, 0);
-            Controls::Grid::SetRow(_borderSecond, 1);
-        }
-
-        // Create the dummy grid. This grid will be the one we actually animate,
-        // in the place of the closed pane.
-        Controls::Grid dummyGrid;
-        // GH#603 - we can safely add a BG here, as the control is gone right
-        // away, to fill the space as the rest of the pane expands.
-        dummyGrid.Background(s_unfocusedBorderBrush);
-        // It should be the size of the closed pane.
-        dummyGrid.Width(removedOriginalSize.Width);
-        dummyGrid.Height(removedOriginalSize.Height);
-
-        _borderFirst.Child(closeFirst ? dummyGrid : remainingChild->GetRootElement());
-        _borderSecond.Child(closeFirst ? remainingChild->GetRootElement() : dummyGrid);
-
-        // Set up the rows/cols as auto/auto, so they'll only use the size of
-        // the elements in the grid.
-        //
-        // * For the closed pane, we want to make that row/col "auto" sized, so
-        //   it takes up as much space as is available.
-        // * For the remaining pane, we'll make that row/col "*" sized, so it
-        //   takes all the remaining space. As the dummy grid is resized down,
-        //   the remaining pane will expand to take the rest of the space.
-        _root.ColumnDefinitions().Clear();
-        _root.RowDefinitions().Clear();
-        if (_splitState == SplitState::Vertical)
-        {
-            auto firstColDef = Controls::ColumnDefinition();
-            auto secondColDef = Controls::ColumnDefinition();
-            firstColDef.Width(!closeFirst ? GridLengthHelper::FromValueAndType(1, GridUnitType::Star) : GridLengthHelper::Auto());
-            secondColDef.Width(closeFirst ? GridLengthHelper::FromValueAndType(1, GridUnitType::Star) : GridLengthHelper::Auto());
-            _root.ColumnDefinitions().Append(firstColDef);
-            _root.ColumnDefinitions().Append(secondColDef);
-        }
-        else if (_splitState == SplitState::Horizontal)
-        {
-            auto firstRowDef = Controls::RowDefinition();
-            auto secondRowDef = Controls::RowDefinition();
-            firstRowDef.Height(!closeFirst ? GridLengthHelper::FromValueAndType(1, GridUnitType::Star) : GridLengthHelper::Auto());
-            secondRowDef.Height(closeFirst ? GridLengthHelper::FromValueAndType(1, GridUnitType::Star) : GridLengthHelper::Auto());
-            _root.RowDefinitions().Append(firstRowDef);
-            _root.RowDefinitions().Append(secondRowDef);
-        }
-
-        // Animate the dummy grid from its current size down to 0
-        Media::Animation::DoubleAnimation animation{};
-        animation.Duration(AnimationDuration);
-        animation.From(splitWidth ? removedOriginalSize.Width : removedOriginalSize.Height);
-        animation.To(0.0);
-        // This easing is the same as the entrance animation.
-        animation.EasingFunction(Media::Animation::QuadraticEase{});
-        animation.EnableDependentAnimation(true);
-
-        Media::Animation::Storyboard s;
-        s.Duration(AnimationDuration);
-        s.Children().Append(animation);
-        s.SetTarget(animation, dummyGrid);
-        s.SetTargetProperty(animation, splitWidth ? L"Width" : L"Height");
-
-        // Start the animation.
-        s.Begin();
-
-        std::weak_ptr<Pane> weakThis{ shared_from_this() };
-
-        // When the animation is completed, reparent the child's content up to
-        // us, and remove the child nodes from the tree.
-        animation.Completed([weakThis, closeFirst](auto&&, auto&&) {
-            if (auto pane{ weakThis.lock() })
-            {
-                // We don't need to manually undo any of the above trickiness.
-                // We're going to re-parent the child's content into us anyways
-                pane->_CloseChild(closeFirst, false);
-            }
-        });
-    }
-}
-
-// Method Description:
-// - Adds event handlers to our children to handle their close events.
-// Arguments:
-// - <none>
-// Return Value:
-// - <none>
-void Pane::_SetupChildCloseHandlers()
-{
-    _firstClosedToken = _firstChild->Closed([this](auto&& /*s*/, auto&& /*e*/) {
-        _CloseChildRoutine(true);
-    });
-
-    _secondClosedToken = _secondChild->Closed([this](auto&& /*s*/, auto&& /*e*/) {
-        _CloseChildRoutine(false);
-    });
-}
-
-// Method Description:
-// - Sets up row/column definitions for this pane. There are three total
-//   row/cols. The middle one is for the separator. The first and third are for
-//   each of the child panes, and are given a size in pixels, based off the
-//   available space, and the percent of the space they respectively consume,
-//   which is stored in _desiredSplitPosition
-// - Does nothing if our split state is currently set to SplitState::None
-// Arguments:
-// - <none>
-// Return Value:
-// - <none>
-void Pane::_CreateRowColDefinitions()
-{
-    const auto first = _desiredSplitPosition * 100.0f;
-    const auto second = 100.0f - first;
-    if (_splitState == SplitState::Vertical)
-    {
-        _root.ColumnDefinitions().Clear();
-
-        // Create two columns in this grid: one for each pane
-
-        auto firstColDef = Controls::ColumnDefinition();
-        firstColDef.Width(GridLengthHelper::FromValueAndType(first, GridUnitType::Star));
-
-        auto secondColDef = Controls::ColumnDefinition();
-        secondColDef.Width(GridLengthHelper::FromValueAndType(second, GridUnitType::Star));
-
-        _root.ColumnDefinitions().Append(firstColDef);
-        _root.ColumnDefinitions().Append(secondColDef);
-    }
-    else if (_splitState == SplitState::Horizontal)
-    {
-        _root.RowDefinitions().Clear();
-
-        // Create two rows in this grid: one for each pane
-
-        auto firstRowDef = Controls::RowDefinition();
-        firstRowDef.Height(GridLengthHelper::FromValueAndType(first, GridUnitType::Star));
-
-        auto secondRowDef = Controls::RowDefinition();
-        secondRowDef.Height(GridLengthHelper::FromValueAndType(second, GridUnitType::Star));
-
-        _root.RowDefinitions().Append(firstRowDef);
-        _root.RowDefinitions().Append(secondRowDef);
-    }
-}
-
-// Method Description:
-// - Sets the thickness of each side of our borders to match our _borders state.
-// Arguments:
-// - <none>
-// Return Value:
-// - <none>
-void Pane::_UpdateBorders()
-{
-    double top = 0, bottom = 0, left = 0, right = 0;
-
-    Thickness newBorders{ 0 };
-    // Zoomed panes, and focused parents should have full borders
-    if (_zoomed || (!_IsLeaf() && _lastActive))
-    {
-        top = bottom = right = left = PaneBorderSize;
-    }
-    else
-    {
-        if (WI_IsFlagSet(_borders, Borders::Top))
-        {
-            top = PaneBorderSize;
-        }
-        if (WI_IsFlagSet(_borders, Borders::Bottom))
-        {
-            bottom = PaneBorderSize;
-        }
-        if (WI_IsFlagSet(_borders, Borders::Left))
-        {
-            left = PaneBorderSize;
-        }
-        if (WI_IsFlagSet(_borders, Borders::Right))
-        {
-            right = PaneBorderSize;
-        }
-    }
-
-    if (_IsLeaf())
-    {
-        _borderFirst.BorderThickness(ThicknessHelper::FromLengths(left, top, right, bottom));
-    }
-    else
-    {
-        // If we are not a leaf we don't want to duplicate the shared border
-        // between our children.
-        if (_splitState == SplitState::Vertical)
-        {
-            _borderFirst.BorderThickness(ThicknessHelper::FromLengths(left, top, 0, bottom));
-            _borderSecond.BorderThickness(ThicknessHelper::FromLengths(0, top, right, bottom));
-        }
-        else
-        {
-            _borderFirst.BorderThickness(ThicknessHelper::FromLengths(left, top, right, 0));
-            _borderSecond.BorderThickness(ThicknessHelper::FromLengths(left, 0, right, bottom));
-        }
-    }
-}
-
-// Method Description:
-// - Find the borders for the leaf pane, or the shared borders for child panes.
-// - This deliberately ignores if a focused parent has borders.
-// Arguments:
-// - <none>
-// Return Value:
-// - <none>
-Borders Pane::_GetCommonBorders()
-{
-    if (_IsLeaf())
-    {
-        return _borders;
-    }
-
-    return _firstChild->_GetCommonBorders() & _secondChild->_GetCommonBorders();
-}
-
-// Method Description:
-// - Sets the row/column of our child UI elements, to match our current split type.
-// - In case the split definition or parent borders were changed, this recursively
-//   updates the children as well.
-// Arguments:
-// - <none>
-// Return Value:
-// - <none>
-void Pane::_ApplySplitDefinitions()
-{
-    if (_splitState == SplitState::Vertical)
-    {
-        Controls::Grid::SetColumn(_borderFirst, 0);
-        Controls::Grid::SetColumn(_borderSecond, 1);
-
-        _firstChild->_borders = _borders | Borders::Right;
-        _secondChild->_borders = _borders | Borders::Left;
-        _borders = Borders::None;
-
-        _firstChild->_ApplySplitDefinitions();
-        _secondChild->_ApplySplitDefinitions();
-    }
-    else if (_splitState == SplitState::Horizontal)
-    {
-        Controls::Grid::SetRow(_borderFirst, 0);
-        Controls::Grid::SetRow(_borderSecond, 1);
-
-        _firstChild->_borders = _borders | Borders::Bottom;
-        _secondChild->_borders = _borders | Borders::Top;
-        _borders = Borders::None;
-
-        _firstChild->_ApplySplitDefinitions();
-        _secondChild->_ApplySplitDefinitions();
-    }
-    _UpdateBorders();
-}
-
-// Method Description:
-// - Create a pair of animations when a new control enters this pane. This
-//   should _ONLY_ be called in _Split, AFTER the first and second child panes
-//   have been set up.
-void Pane::_SetupEntranceAnimation()
-{
-    // This will query if animations are enabled via the "Show animations in
-    // Windows" setting in the OS
-    winrt::Windows::UI::ViewManagement::UISettings uiSettings;
-    const auto animationsEnabledInOS = uiSettings.AnimationsEnabled();
-    const auto animationsEnabledInApp = Media::Animation::Timeline::AllowDependentAnimations();
-
-    const bool splitWidth = _splitState == SplitState::Vertical;
-    const auto totalSize = splitWidth ? _root.ActualWidth() : _root.ActualHeight();
-    // If we don't have a size yet, it's likely that we're in startup, or we're
-    // being executed as a sequence of actions. In that case, just skip the
-    // animation.
-    if (totalSize <= 0 || !animationsEnabledInOS || !animationsEnabledInApp)
-    {
-        return;
-    }
-
-    // Use the unfocused border color as the pane background, so an actual color
-    // appears behind panes as we animate them sliding in.
-    //
-    // GH#603 - We set only the background of the new pane, while it animates
-    // in. Once the animation is done, we'll remove that background, so if the
-    // user wants vintage opacity, they'll be able to see what's under the
-    // window.
-    // * If we don't give it a background, then the BG will be entirely transparent.
-    // * If we give the parent (us) root BG a color, then a transparent pane
-    //   will flash opaque during the animation, then back to transparent, which
-    //   looks bad.
-    _secondChild->_root.Background(s_unfocusedBorderBrush);
-
-    const auto [firstSize, secondSize] = _CalcChildrenSizes(::base::saturated_cast<float>(totalSize));
-
-    // This is safe to capture this, because it's only being called in the
-    // context of this method (not on another thread)
-    auto setupAnimation = [&](const auto& size, const bool isFirstChild) {
-        auto child = isFirstChild ? _firstChild : _secondChild;
-        auto childGrid = child->_root;
-        // If we are splitting a parent pane this may be null
-        auto control = child->_control;
-        // Build up our animation:
-        // * it'll take as long as our duration (200ms)
-        // * it'll change the value of our property from 0 to secondSize
-        // * it'll animate that value using a quadratic function (like f(t) = t^2)
-        // * IMPORTANT! We'll manually tell the animation that "yes we know what
-        //   we're doing, we want an animation here."
-        Media::Animation::DoubleAnimation animation{};
-        animation.Duration(AnimationDuration);
-        if (isFirstChild)
-        {
-            // If we're animating the first pane, the size should decrease, from
-            // the full size down to the given size.
-            animation.From(totalSize);
-            animation.To(size);
-        }
-        else
-        {
-            // Otherwise, we want to show the pane getting larger, so animate
-            // from 0 to the requested size.
-            animation.From(0.0);
-            animation.To(size);
-        }
-        animation.EasingFunction(Media::Animation::QuadraticEase{});
-        animation.EnableDependentAnimation(true);
-
-        // Now we're going to set up the Storyboard. This is a unit that uses the
-        // Animation from above, and actually applies it to a property.
-        // * we'll set it up for the same duration as the animation we have
-        // * Apply the animation to the grid of the new pane we're adding to the tree.
-        // * apply the animation to the Width or Height property.
-        Media::Animation::Storyboard s;
-        s.Duration(AnimationDuration);
-        s.Children().Append(animation);
-        s.SetTarget(animation, childGrid);
-        s.SetTargetProperty(animation, splitWidth ? L"Width" : L"Height");
-
-        // BE TRICKY:
-        // We're animating the width or height of our child pane's grid.
-        //
-        // We DON'T want to change the size of the control itself, because the
-        // terminal has to reflow the buffer every time the control changes size. So
-        // what we're going to do there is manually set the control's size to how
-        // big we _actually know_ the control will be.
-        //
-        // We're also going to be changing alignment of our child pane and the
-        // control. This way, we'll be able to have the control stick to the inside
-        // of the child pane's grid (the side that's moving), while we also have the
-        // pane's grid stick to "outside" of the grid (the side that's not moving)
-        if (splitWidth)
-        {
-            // If we're animating the first child, then stick to the top/left of
-            // the parent pane, otherwise use the bottom/right. This is always
-            // the "outside" of the parent pane.
-            childGrid.HorizontalAlignment(isFirstChild ? HorizontalAlignment::Left : HorizontalAlignment::Right);
-            if (control)
-            {
-                control.HorizontalAlignment(HorizontalAlignment::Left);
-                control.Width(isFirstChild ? totalSize : size);
-            }
-
-            // When the animation is completed, undo the trickiness from before, to
-            // restore the controls to the behavior they'd usually have.
-            animation.Completed([childGrid, control, root = _secondChild->_root](auto&&, auto&&) {
-                childGrid.Width(NAN);
-                childGrid.HorizontalAlignment(HorizontalAlignment::Stretch);
-                if (control)
-                {
-                    control.Width(NAN);
-                    control.HorizontalAlignment(HorizontalAlignment::Stretch);
-                }
-                root.Background(nullptr);
-            });
-        }
-        else
-        {
-            // If we're animating the first child, then stick to the top/left of
-            // the parent pane, otherwise use the bottom/right. This is always
-            // the "outside" of the parent pane.
-            childGrid.VerticalAlignment(isFirstChild ? VerticalAlignment::Top : VerticalAlignment::Bottom);
-            if (control)
-            {
-                control.VerticalAlignment(VerticalAlignment::Top);
-                control.Height(isFirstChild ? totalSize : size);
-            }
-
-            // When the animation is completed, undo the trickiness from before, to
-            // restore the controls to the behavior they'd usually have.
-            animation.Completed([childGrid, control, root = _secondChild->_root](auto&&, auto&&) {
-                childGrid.Height(NAN);
-                childGrid.VerticalAlignment(VerticalAlignment::Stretch);
-                if (control)
-                {
-                    control.Height(NAN);
-                    control.VerticalAlignment(VerticalAlignment::Stretch);
-                }
-                root.Background(nullptr);
-            });
-        }
-
-        // Start the animation.
-        s.Begin();
-    };
-
-    // TODO: GH#7365 - animating the first child right now doesn't _really_ do
-    // anything. We could do better though.
-    setupAnimation(firstSize, true);
-    setupAnimation(secondSize, false);
-}
-
-// Method Description:
-// - This is a helper to determine if a given Pane can be split, but without
-//   using the ActualWidth() and ActualHeight() methods. This is used during
-//   processing of many "split-pane" commands, which could happen _before_ we've
-//   laid out a Pane for the first time. When this happens, the Pane's don't
-//   have an actual size yet. However, we'd still like to figure out if the pane
-//   could be split, once they're all laid out.
-// - This method assumes that the Pane we're attempting to split is `target`,
-//   and this method should be called on the root of a tree of Panes.
-// - We'll walk down the tree attempting to find `target`. As we traverse the
-//   tree, we'll reduce the size passed to each subsequent recursive call. The
-//   size passed to this method represents how much space this Pane _will_ have
-//   to use.
-//   * If this pane is a leaf, and it's the pane we're looking for, use the
-//     available space to calculate which direction to split in.
-//   * If this pane is _any other leaf_, then just return nullopt, to indicate
-//     that the `target` Pane is not down this branch.
-//   * If this pane is a parent, calculate how much space our children will be
-//     able to use, and recurse into them.
-// Arguments:
-// - target: The Pane we're attempting to split.
-// - splitType: The direction we're attempting to split in.
-// - availableSpace: The theoretical space that's available for this pane to be able to split.
-// Return Value:
-// - nullopt if `target` is not this pane or a child of this pane, otherwise
-//   true iff we could split this pane, given `availableSpace`
-// Note:
-// - This method is highly similar to Pane::PreCalculateAutoSplit
-std::optional<bool> Pane::PreCalculateCanSplit(const std::shared_ptr<Pane> target,
-                                               SplitDirection splitType,
-                                               const float splitSize,
-                                               const winrt::Windows::Foundation::Size availableSpace) const
-{
-    if (target.get() == this)
-    {
-        const auto firstPercent = 1.0f - splitSize;
-        const auto secondPercent = splitSize;
-        // If this pane is a leaf, and it's the pane we're looking for, use
-        // the available space to calculate which direction to split in.
-        const Size minSize = _GetMinSize();
-
-        if (splitType == SplitDirection::Left || splitType == SplitDirection::Right)
-        {
-            const auto widthMinusSeparator = availableSpace.Width - CombinedPaneBorderSize;
-            const auto newFirstWidth = widthMinusSeparator * firstPercent;
-            const auto newSecondWidth = widthMinusSeparator * secondPercent;
-
-            return { newFirstWidth > minSize.Width && newSecondWidth > minSize.Width };
-        }
-
-        else if (splitType == SplitDirection::Up || splitType == SplitDirection::Down)
-        {
-            const auto heightMinusSeparator = availableSpace.Height - CombinedPaneBorderSize;
-            const auto newFirstHeight = heightMinusSeparator * firstPercent;
-            const auto newSecondHeight = heightMinusSeparator * secondPercent;
-
-            return { newFirstHeight > minSize.Height && newSecondHeight > minSize.Height };
-        }
-    }
-    else if (_IsLeaf())
-    {
-        // If this pane is _any other leaf_, then just return nullopt, to
-        // indicate that the `target` Pane is not down this branch.
-        return std::nullopt;
-    }
-    else
-    {
-        // If this pane is a parent, calculate how much space our children will
-        // be able to use, and recurse into them.
-
-        const bool isVerticalSplit = _splitState == SplitState::Vertical;
-        const float firstWidth = isVerticalSplit ?
-                                     (availableSpace.Width * _desiredSplitPosition) - PaneBorderSize :
-                                     availableSpace.Width;
-        const float secondWidth = isVerticalSplit ?
-                                      (availableSpace.Width - firstWidth) - PaneBorderSize :
-                                      availableSpace.Width;
-        const float firstHeight = !isVerticalSplit ?
-                                      (availableSpace.Height * _desiredSplitPosition) - PaneBorderSize :
-                                      availableSpace.Height;
-        const float secondHeight = !isVerticalSplit ?
-                                       (availableSpace.Height - firstHeight) - PaneBorderSize :
-                                       availableSpace.Height;
-
-        const auto firstResult = _firstChild->PreCalculateCanSplit(target, splitType, splitSize, { firstWidth, firstHeight });
-        return firstResult.has_value() ? firstResult : _secondChild->PreCalculateCanSplit(target, splitType, splitSize, { secondWidth, secondHeight });
-    }
-
-    // We should not possibly be getting here - both the above branches should
-    // return a value.
-    FAIL_FAST();
-}
-
-// Method Description:
-// - Split the focused pane in our tree of panes, and place the given
-//   UserControl into the newly created pane. If we're the focused pane, then
-//   we'll create two new children, and place them side-by-side in our Grid.
-// Arguments:
-// - splitType: what type of split we want to create.
-// - profile: The profile to associate with the newly created pane.
-// - control: A UserControl to use in the new pane.
-// Return Value:
-// - The two newly created Panes, with the original pane first
-std::pair<std::shared_ptr<Pane>, std::shared_ptr<Pane>> Pane::Split(SplitDirection splitType,
-                                                                    const float splitSize,
-                                                                    const Profile& profile,
-                                                                    const Controls::UserControl& control)
-{
-    if (!_lastActive)
-    {
-        if (_firstChild && _firstChild->_HasFocusedChild())
-        {
-            return _firstChild->Split(splitType, splitSize, profile, control);
-        }
-        else if (_secondChild && _secondChild->_HasFocusedChild())
-        {
-            return _secondChild->Split(splitType, splitSize, profile, control);
-        }
-
-        return { nullptr, nullptr };
-    }
-
-    auto newPane = std::make_shared<Pane>(profile, control);
-    return _Split(splitType, splitSize, newPane);
-}
-
-// Method Description:
-// - Toggle the split orientation of the currently focused pane
-// Arguments:
-// - <none>
-// Return Value:
-// - true if a split was changed
-bool Pane::ToggleSplitOrientation()
-{
-    // If we are a leaf there is no split to toggle.
-    if (_IsLeaf())
-    {
-        return false;
-    }
-
-    // If a parent pane is focused, or if one of its children are a leaf and is
-    // focused then switch the split orientation on the current pane.
-    const bool firstIsFocused = _firstChild->_IsLeaf() && _firstChild->_lastActive;
-    const bool secondIsFocused = _secondChild->_IsLeaf() && _secondChild->_lastActive;
-    if (_lastActive || firstIsFocused || secondIsFocused)
-    {
-        // Switch the split orientation
-        _splitState = _splitState == SplitState::Horizontal ? SplitState::Vertical : SplitState::Horizontal;
-
-        // then update the borders and positioning on ourselves and our children.
-        _borders = _GetCommonBorders();
-        // Since we changed if we are using rows/columns, make sure we remove the old definitions
-        _root.ColumnDefinitions().Clear();
-        _root.RowDefinitions().Clear();
-        _CreateRowColDefinitions();
-        _ApplySplitDefinitions();
-
-        return true;
-    }
-
-    return _firstChild->ToggleSplitOrientation() || _secondChild->ToggleSplitOrientation();
-}
-
-// Method Description:
-// - Converts an "automatic" split type into either Vertical or Horizontal,
-//   based upon the current dimensions of the Pane.
-// - Similarly, if Up/Down or Left/Right are provided a Horizontal or Vertical
-//   split type will be returned.
-// Arguments:
-// - splitType: The SplitDirection to attempt to convert
-// Return Value:
-// - One of Horizontal or Vertical
-SplitState Pane::_convertAutomaticOrDirectionalSplitState(const SplitDirection& splitType) const
-{
-    // Careful here! If the pane doesn't yet have a size, these dimensions will
-    // be 0, and we'll always return Vertical.
-
-    if (splitType == SplitDirection::Automatic)
-    {
-        // If the requested split type was "auto", determine which direction to
-        // split based on our current dimensions
-        const Size actualSize{ gsl::narrow_cast<float>(_root.ActualWidth()),
-                               gsl::narrow_cast<float>(_root.ActualHeight()) };
-        return actualSize.Width >= actualSize.Height ? SplitState::Vertical : SplitState::Horizontal;
-    }
-    if (splitType == SplitDirection::Up || splitType == SplitDirection::Down)
-    {
-        return SplitState::Horizontal;
-    }
-    // All that is left is Left / Right which are vertical splits
-    return SplitState::Vertical;
-}
-
-// Method Description:
-// - Does the bulk of the work of creating a new split. Initializes our UI,
-//   creates a new Pane to host the control, registers event handlers.
-// Arguments:
-// - splitType: what type of split we should create.
-// - splitSize: what fraction of the pane the new pane should get
-// - newPane: the pane to add as a child
-// Return Value:
-// - The two newly created Panes, with the original pane as the first pane.
-std::pair<std::shared_ptr<Pane>, std::shared_ptr<Pane>> Pane::_Split(SplitDirection splitType,
-                                                                     const float splitSize,
-                                                                     std::shared_ptr<Pane> newPane)
-{
-    auto actualSplitType = _convertAutomaticOrDirectionalSplitState(splitType);
-
-    // Lock the create/close lock so that another operation won't concurrently
-    // modify our tree
-    std::unique_lock lock{ _createCloseLock };
-
-<<<<<<< HEAD
-    if (const auto& termControl{ _control.try_as<TermControl>() })
-    {
-        // revoke our handler - the child will take care of the control now.
-        termControl.ConnectionStateChanged(_connectionStateChangedToken);
-        termControl.WarningBell(_warningBellToken);
-        _connectionStateChangedToken.value = 0;
-        _warningBellToken.value = 0;
-    }
-
-    // Remove our old GotFocus handler from the control. We don't what the
-    // control telling us that it's now focused, we want it telling its new
-    // parent.
-    _gotFocusRevoker.revoke();
-    _lostFocusRevoker.revoke();
-=======
-    if (_IsLeaf())
-    {
-        // revoke our handler - the child will take care of the control now.
-        _control.ConnectionStateChanged(_connectionStateChangedToken);
-        _connectionStateChangedToken.value = 0;
-        _control.WarningBell(_warningBellToken);
-        _warningBellToken.value = 0;
->>>>>>> d053f6cc
-
-        // Remove our old GotFocus handler from the control. We don't want the
-        // control telling us that it's now focused, we want it telling its new
-        // parent.
-        _gotFocusRevoker.revoke();
-        _lostFocusRevoker.revoke();
-    }
-
-    // Remove any children we currently have. We can't add the existing
-    // UserControl to a new grid until we do this.
-    _root.Children().Clear();
-    _borderFirst.Child(nullptr);
-    _borderSecond.Child(nullptr);
-
-    // Create a new pane from ourself
-    if (!_IsLeaf())
-    {
-        // Since we are a parent we don't have borders normally,
-        // so set them temporarily for when we update our split definition.
-        _borders = _GetCommonBorders();
-        _firstChild->Closed(_firstClosedToken);
-        _secondChild->Closed(_secondClosedToken);
-        // If we are not a leaf we should create a new pane that contains our children
-        auto first = std::make_shared<Pane>(_firstChild, _secondChild, _splitState, _desiredSplitPosition);
-        _firstChild = first;
-    }
-    else
-    {
-        //   Move our control, guid into the first one.
-        _firstChild = std::make_shared<Pane>(_profile, _control);
-        _firstChild->_connectionState = std::exchange(_connectionState, ConnectionState::NotConnected);
-        _profile = nullptr;
-        _control = { nullptr };
-    }
-
-    _splitState = actualSplitType;
-    _desiredSplitPosition = 1.0f - splitSize;
-    _secondChild = newPane;
-    // If we want the new pane to be the first child, swap the children
-    if (splitType == SplitDirection::Up || splitType == SplitDirection::Left)
-    {
-        std::swap(_firstChild, _secondChild);
-    }
-
-    _root.ColumnDefinitions().Clear();
-    _root.RowDefinitions().Clear();
-    _CreateRowColDefinitions();
-
-    _borderFirst.Child(_firstChild->GetRootElement());
-    _borderSecond.Child(_secondChild->GetRootElement());
-
-    _root.Children().Append(_borderFirst);
-    _root.Children().Append(_borderSecond);
-
-    _ApplySplitDefinitions();
-
-    // Register event handlers on our children to handle their Close events
-    _SetupChildCloseHandlers();
-
-    _lastActive = false;
-
-    _SetupEntranceAnimation();
-
-    // Clear out our ID, only leaves should have IDs
-    _id = {};
-
-    // Regardless of which child the new child is, we want to return the
-    // original one first.
-    if (splitType == SplitDirection::Up || splitType == SplitDirection::Left)
-    {
-        return { _secondChild, _firstChild };
-    }
-    return { _firstChild, _secondChild };
-}
-
-// Method Description:
-// - Recursively attempt to "zoom" the given pane. When the pane is zoomed, it
-//   won't be displayed as part of the tab tree, instead it'll take up the full
-//   content of the tab. When we find the given pane, we'll need to remove it
-//   from the UI tree, so that the caller can re-add it. We'll also set some
-//   internal state, so the pane can display all of its borders.
-// Arguments:
-// - zoomedPane: This is the pane which we're attempting to zoom on.
-// Return Value:
-// - <none>
-void Pane::Maximize(std::shared_ptr<Pane> zoomedPane)
-{
-    _zoomed = (zoomedPane == shared_from_this());
-    _UpdateBorders();
-    if (!_IsLeaf())
-    {
-        if (zoomedPane == _firstChild || zoomedPane == _secondChild)
-        {
-            // When we're zooming the pane, we'll need to remove it from our UI
-            // tree. Easy way: just remove both children. We'll re-attach both
-            // when we un-zoom.
-            _root.Children().Clear();
-            _borderFirst.Child(nullptr);
-            _borderSecond.Child(nullptr);
-        }
-
-        // Always recurse into both children. If the (un)zoomed pane was one of
-        // our direct children, we'll still want to update it's borders.
-        _firstChild->Maximize(zoomedPane);
-        _secondChild->Maximize(zoomedPane);
-    }
-}
-
-// Method Description:
-// - Recursively attempt to "un-zoom" the given pane. This does the opposite of
-//   Pane::Maximize. When we find the given pane, we should return the pane to our
-//   UI tree. We'll also clear the internal state, so the pane can display its
-//   borders correctly.
-// - The caller should make sure to have removed the zoomed pane from the UI
-//   tree _before_ calling this.
-// Arguments:
-// - zoomedPane: This is the pane which we're attempting to un-zoom.
-// Return Value:
-// - <none>
-void Pane::Restore(std::shared_ptr<Pane> zoomedPane)
-{
-    _zoomed = false;
-    _UpdateBorders();
-    if (!_IsLeaf())
-    {
-        if (zoomedPane == _firstChild || zoomedPane == _secondChild)
-        {
-            // When we're un-zooming the pane, we'll need to re-add it to our UI
-            // tree where it originally belonged. easy way: just re-add both.
-            _root.Children().Clear();
-
-            _borderFirst.Child(_firstChild->GetRootElement());
-            _borderSecond.Child(_secondChild->GetRootElement());
-
-            _root.Children().Append(_borderFirst);
-            _root.Children().Append(_borderSecond);
-        }
-
-        // Always recurse into both children. If the (un)zoomed pane was one of
-        // our direct children, we'll still want to update it's borders.
-        _firstChild->Restore(zoomedPane);
-        _secondChild->Restore(zoomedPane);
-    }
-}
-
-// Method Description:
-// - Retrieves the ID of this pane
-// - NOTE: The caller should make sure that this pane is a leaf,
-//   otherwise the ID value will not make sense (leaves have IDs, parents do not)
-// Return Value:
-// - The ID of this pane
-std::optional<uint32_t> Pane::Id() noexcept
-{
-    return _id;
-}
-
-// Method Description:
-// - Sets this pane's ID
-// - Panes are given IDs upon creation by TerminalTab
-// Arguments:
-// - The number to set this pane's ID to
-void Pane::Id(uint32_t id) noexcept
-{
-    _id = id;
-}
-
-// Method Description:
-// - Recursive function that focuses a pane with the given ID
-// Arguments:
-// - The ID of the pane we want to focus
-bool Pane::FocusPane(const uint32_t id)
-{
-    // Always clear the parent child path if we are focusing a leaf
-    _parentChildPath.reset();
-    if (_IsLeaf() && id == _id)
-    {
-        // Make sure to use _FocusFirstChild here - that'll properly update the
-        // focus if we're in startup.
-        _FocusFirstChild();
-        return true;
-    }
-    else
-    {
-        if (_firstChild && _secondChild)
-        {
-            return _firstChild->FocusPane(id) ||
-                   _secondChild->FocusPane(id);
-        }
-    }
-    return false;
-}
-// Method Description:
-// - Focuses the given pane if it is in the tree.
-// - This is different than FocusPane(id) in that it allows focusing
-//   panes that are not leaves.
-// Arguments:
-// - the pane to focus
-// Return Value:
-// - true if focus was set
-bool Pane::FocusPane(const std::shared_ptr<Pane> pane)
-{
-    if (this == pane.get())
-    {
-        _Focus();
-        return true;
-    }
-    else
-    {
-        // clear the parent child path if we are not the pane being focused.
-        _parentChildPath.reset();
-        if (_firstChild && _secondChild)
-        {
-            return _firstChild->FocusPane(pane) ||
-                   _secondChild->FocusPane(pane);
-        }
-    }
-    return false;
-}
-
-// Method Description:
-// - Check if this pane contains the the argument as a child anywhere along the tree.
-// Arguments:
-// - child: the child to search for.
-// Return Value:
-// - true if the child was found.
-bool Pane::_HasChild(const std::shared_ptr<Pane> child)
-{
-    if (_IsLeaf())
-    {
-        return false;
-    }
-
-    if (_firstChild == child || _secondChild == child)
-    {
-        return true;
-    }
-
-    return _firstChild->_HasChild(child) || _secondChild->_HasChild(child);
-}
-
-// Method Description:
-// - Recursive function that finds a pane with the given ID
-// Arguments:
-// - The ID of the pane we want to find
-// Return Value:
-// - A pointer to the pane with the given ID, if found.
-std::shared_ptr<Pane> Pane::FindPane(const uint32_t id)
-{
-    if (_IsLeaf())
-    {
-        if (id == _id)
-        {
-            return shared_from_this();
-        }
-    }
-    else
-    {
-        if (auto pane = _firstChild->FindPane(id))
-        {
-            return pane;
-        }
-        if (auto pane = _secondChild->FindPane(id))
-        {
-            return pane;
-        }
-    }
-
-    return nullptr;
-}
-
-// Method Description:
-// - Gets the size in pixels of each of our children, given the full size they
-//   should fill. Since these children own their own separators (borders), this
-//   size is their portion of our _entire_ size. If specified size is lower than
-//   required then children will be of minimum size. Snaps first child to grid
-//   but not the second.
-// Arguments:
-// - fullSize: the amount of space in pixels that should be filled by our
-//   children and their separators. Can be arbitrarily low.
-// Return Value:
-// - a pair with the size of our first child and the size of our second child,
-//   respectively.
-std::pair<float, float> Pane::_CalcChildrenSizes(const float fullSize) const
-{
-    const auto widthOrHeight = _splitState == SplitState::Vertical;
-    const auto snappedSizes = _CalcSnappedChildrenSizes(widthOrHeight, fullSize).lower;
-
-    // Keep the first pane snapped and give the second pane all remaining size
-    return {
-        snappedSizes.first,
-        fullSize - snappedSizes.first
-    };
-}
-
-// Method Description:
-// - Gets the size in pixels of each of our children, given the full size they should
-//   fill. Each child is snapped to char grid as close as possible. If called multiple
-//   times with fullSize argument growing, then both returned sizes are guaranteed to be
-//   non-decreasing (it's a monotonically increasing function). This is important so that
-//   user doesn't get any pane shrank when they actually expand the window or parent pane.
-//   That is also required by the layout algorithm.
-// Arguments:
-// - widthOrHeight: if true, operates on width, otherwise on height.
-// - fullSize: the amount of space in pixels that should be filled by our children and
-//   their separator. Can be arbitrarily low.
-// Return Value:
-// - a structure holding the result of this calculation. The 'lower' field represents the
-//   children sizes that would fit in the fullSize, but might (and usually do) not fill it
-//   completely. The 'higher' field represents the size of the children if they slightly exceed
-//   the fullSize, but are snapped. If the children can be snapped and also exactly match
-//   the fullSize, then both this fields have the same value that represent this situation.
-Pane::SnapChildrenSizeResult Pane::_CalcSnappedChildrenSizes(const bool widthOrHeight, const float fullSize) const
-{
-    if (_IsLeaf())
-    {
-        THROW_HR(E_FAIL);
-    }
-
-    //   First we build a tree of nodes corresponding to the tree of our descendant panes.
-    // Each node represents a size of given pane. At the beginning, each node has the minimum
-    // size that the corresponding pane can have; so has the our (root) node. We then gradually
-    // expand our node (which in turn expands some of the child nodes) until we hit the desired
-    // size. Since each expand step (done in _AdvanceSnappedDimension()) guarantees that all the
-    // sizes will be snapped, our return values is also snapped.
-    //   Why do we do it this, iterative way? Why can't we just split the given size by
-    // _desiredSplitPosition and snap it latter? Because it's hardly doable, if possible, to also
-    // fulfill the monotonicity requirement that way. As the fullSize increases, the proportional
-    // point that separates children panes also moves and cells sneak in the available area in
-    // unpredictable way, regardless which child has the snap priority or whether we snap them
-    // upward, downward or to nearest.
-    //   With present way we run the same sequence of actions regardless to the fullSize value and
-    // only just stop at various moments when the built sizes reaches it.  Eventually, this could
-    // be optimized for simple cases like when both children are both leaves with the same character
-    // size, but it doesn't seem to be beneficial.
-
-    auto sizeTree = _CreateMinSizeTree(widthOrHeight);
-    LayoutSizeNode lastSizeTree{ sizeTree };
-
-    while (sizeTree.size < fullSize)
-    {
-        lastSizeTree = sizeTree;
-        _AdvanceSnappedDimension(widthOrHeight, sizeTree);
-
-        if (sizeTree.size == fullSize)
-        {
-            // If we just hit exactly the requested value, then just return the
-            // current state of children.
-            return { { sizeTree.firstChild->size, sizeTree.secondChild->size },
-                     { sizeTree.firstChild->size, sizeTree.secondChild->size } };
-        }
-    }
-
-    // We exceeded the requested size in the loop above, so lastSizeTree will have
-    // the last good sizes (so that children fit in) and sizeTree has the next possible
-    // snapped sizes. Return them as lower and higher snap possibilities.
-    return { { lastSizeTree.firstChild->size, lastSizeTree.secondChild->size },
-             { sizeTree.firstChild->size, sizeTree.secondChild->size } };
-}
-
-// Method Description:
-// - Adjusts given dimension (width or height) so that all descendant terminals
-//   align with their character grids as close as possible. Snaps to closes match
-//   (either upward or downward). Also makes sure to fit in minimal sizes of the panes.
-// Arguments:
-// - widthOrHeight: if true operates on width, otherwise on height
-// - dimension: a dimension (width or height) to snap
-// Return Value:
-// - A value corresponding to the next closest snap size for this Pane, either upward or downward
-float Pane::CalcSnappedDimension(const bool widthOrHeight, const float dimension) const
-{
-    const auto [lower, higher] = _CalcSnappedDimension(widthOrHeight, dimension);
-    return dimension - lower < higher - dimension ? lower : higher;
-}
-
-// Method Description:
-// - Adjusts given dimension (width or height) so that all descendant terminals
-//   align with their character grids as close as possible. Also makes sure to
-//   fit in minimal sizes of the panes.
-// Arguments:
-// - widthOrHeight: if true operates on width, otherwise on height
-// - dimension: a dimension (width or height) to be snapped
-// Return Value:
-// - pair of floats, where first value is the size snapped downward (not greater then
-//   requested size) and second is the size snapped upward (not lower than requested size).
-//   If requested size is already snapped, then both returned values equal this value.
-Pane::SnapSizeResult Pane::_CalcSnappedDimension(const bool widthOrHeight, const float dimension) const
-{
-    const auto& termControl{ _control.try_as<TermControl>() };
-    if (_IsLeaf())
-    {
-        if (!termControl)
-        {
-            return { dimension, dimension };
-        }
-        // If we're a leaf pane, align to the grid of controlling terminal
-
-        const auto minSize = _GetMinSize();
-        const auto minDimension = widthOrHeight ? minSize.Width : minSize.Height;
-
-        if (dimension <= minDimension)
-        {
-            return { minDimension, minDimension };
-        }
-
-        float lower = termControl.SnapDimensionToGrid(widthOrHeight, dimension);
-        if (widthOrHeight)
-        {
-            lower += WI_IsFlagSet(_borders, Borders::Left) ? PaneBorderSize : 0;
-            lower += WI_IsFlagSet(_borders, Borders::Right) ? PaneBorderSize : 0;
-        }
-        else
-        {
-            lower += WI_IsFlagSet(_borders, Borders::Top) ? PaneBorderSize : 0;
-            lower += WI_IsFlagSet(_borders, Borders::Bottom) ? PaneBorderSize : 0;
-        }
-
-        if (lower == dimension)
-        {
-            // If we happen to be already snapped, then just return this size
-            // as both lower and higher values.
-            return { lower, lower };
-        }
-        else
-        {
-            const auto cellSize = termControl.CharacterDimensions();
-            const auto higher = lower + (widthOrHeight ? cellSize.Width : cellSize.Height);
-            return { lower, higher };
-        }
-    }
-    else if (_splitState == (widthOrHeight ? SplitState::Horizontal : SplitState::Vertical))
-    {
-        // If we're resizing along separator axis, snap to the closest possibility
-        // given by our children panes.
-
-        const auto firstSnapped = _firstChild->_CalcSnappedDimension(widthOrHeight, dimension);
-        const auto secondSnapped = _secondChild->_CalcSnappedDimension(widthOrHeight, dimension);
-        return {
-            std::max(firstSnapped.lower, secondSnapped.lower),
-            std::min(firstSnapped.higher, secondSnapped.higher)
-        };
-    }
-    else
-    {
-        // If we're resizing perpendicularly to separator axis, calculate the sizes
-        // of child panes that would fit the given size. We use same algorithm that
-        // is used for real resize routine, but exclude the remaining empty space that
-        // would appear after the second pane. This will be the 'downward' snap possibility,
-        // while the 'upward' will be given as a side product of the layout function.
-
-        const auto childSizes = _CalcSnappedChildrenSizes(widthOrHeight, dimension);
-        return {
-            childSizes.lower.first + childSizes.lower.second,
-            childSizes.higher.first + childSizes.higher.second
-        };
-    }
-}
-
-// Method Description:
-// - Increases size of given LayoutSizeNode to match next possible 'snap'. In case of leaf
-//   pane this means the next cell of the terminal. Otherwise it means that one of its children
-//   advances (recursively). It expects the given node and its descendants to have either
-//   already snapped or minimum size.
-// Arguments:
-// - widthOrHeight: if true operates on width, otherwise on height.
-// - sizeNode: a layout size node that corresponds to this pane.
-// Return Value:
-// - <none>
-void Pane::_AdvanceSnappedDimension(const bool widthOrHeight, LayoutSizeNode& sizeNode) const
-{
-    const auto& termControl{ _control.try_as<TermControl>() };
-    if (_IsLeaf())
-    {
-        if (termControl)
-        {
-            // We're a leaf pane, so just add one more row or column (unless isMinimumSize
-            // is true, see below).
-
-            if (sizeNode.isMinimumSize)
-            {
-                // If the node is of its minimum size, this size might not be snapped (it might
-                // be, say, half a character, or fixed 10 pixels), so snap it upward. It might
-                // however be already snapped, so add 1 to make sure it really increases
-                // (not strictly necessary but to avoid surprises).
-                sizeNode.size = _CalcSnappedDimension(widthOrHeight, sizeNode.size + 1).higher;
-            }
-            else
-            {
-                const auto cellSize = termControl.CharacterDimensions();
-                sizeNode.size += widthOrHeight ? cellSize.Width : cellSize.Height;
-            }
-        }
-        else
-        {
-            // If we're a leaf that didn't have a TermControl, then just increment
-            // by one. We have to increment by _some_ value, because this is used in
-            // a while() loop to find the next bigger size we can snap to. But since
-            // a non-terminal control doesn't really care what size it's snapped to,
-            // we can just say "one pixel larger is the next snap point"
-            sizeNode.size += 1;
-        }
-    }
-    else // !_IsLeaf()
-    {
-        // We're a parent pane, so we have to advance dimension of our children panes. In
-        // fact, we advance only one child (chosen later) to keep the growth fine-grained.
-
-        // To choose which child pane to advance, we actually need to know their advanced sizes
-        // in advance (oh), to see which one would 'fit' better. Often, this is already cached
-        // by the previous invocation of this function in nextFirstChild and nextSecondChild
-        // fields of given node. If not, we need to calculate them now.
-        if (sizeNode.nextFirstChild == nullptr)
-        {
-            sizeNode.nextFirstChild = std::make_unique<LayoutSizeNode>(*sizeNode.firstChild);
-            _firstChild->_AdvanceSnappedDimension(widthOrHeight, *sizeNode.nextFirstChild);
-        }
-        if (sizeNode.nextSecondChild == nullptr)
-        {
-            sizeNode.nextSecondChild = std::make_unique<LayoutSizeNode>(*sizeNode.secondChild);
-            _secondChild->_AdvanceSnappedDimension(widthOrHeight, *sizeNode.nextSecondChild);
-        }
-
-        const auto nextFirstSize = sizeNode.nextFirstChild->size;
-        const auto nextSecondSize = sizeNode.nextSecondChild->size;
-
-        // Choose which child pane to advance.
-        bool advanceFirstOrSecond;
-        if (_splitState == (widthOrHeight ? SplitState::Horizontal : SplitState::Vertical))
-        {
-            // If we're growing along separator axis, choose the child that
-            // wants to be smaller than the other, so that the resulting size
-            // will be the smallest.
-            advanceFirstOrSecond = nextFirstSize < nextSecondSize;
-        }
-        else
-        {
-            // If we're growing perpendicularly to separator axis, choose a
-            // child so that their size ratio is closer to that we're trying
-            // to maintain (this is, the relative separator position is closer
-            // to the _desiredSplitPosition field).
-
-            const auto firstSize = sizeNode.firstChild->size;
-            const auto secondSize = sizeNode.secondChild->size;
-
-            // Because we rely on equality check, these calculations have to be
-            // immune to floating point errors. In common situation where both panes
-            // have the same character sizes and _desiredSplitPosition is 0.5 (or
-            // some simple fraction) both ratios will often be the same, and if so
-            // we always take the left child. It could be right as well, but it's
-            // important that it's consistent: that it would always go
-            // 1 -> 2 -> 1 -> 2 -> 1 -> 2 and not like 1 -> 1 -> 2 -> 2 -> 2 -> 1
-            // which would look silly to the user but which occur if there was
-            // a non-floating-point-safe math.
-            const auto deviation1 = nextFirstSize - (nextFirstSize + secondSize) * _desiredSplitPosition;
-            const auto deviation2 = -1 * (firstSize - (firstSize + nextSecondSize) * _desiredSplitPosition);
-            advanceFirstOrSecond = deviation1 <= deviation2;
-        }
-
-        // Here we advance one of our children. Because we already know the appropriate
-        // (advanced) size that given child would need to have, we simply assign that size
-        // to it. We then advance its 'next*' size (nextFirstChild or nextSecondChild) so
-        // the invariant holds (as it will likely be used by the next invocation of this
-        // function). The other child's next* size remains unchanged because its size
-        // haven't changed either.
-        if (advanceFirstOrSecond)
-        {
-            *sizeNode.firstChild = *sizeNode.nextFirstChild;
-            _firstChild->_AdvanceSnappedDimension(widthOrHeight, *sizeNode.nextFirstChild);
-        }
-        else
-        {
-            *sizeNode.secondChild = *sizeNode.nextSecondChild;
-            _secondChild->_AdvanceSnappedDimension(widthOrHeight, *sizeNode.nextSecondChild);
-        }
-
-        // Since the size of one of our children has changed we need to update our size as well.
-        if (_splitState == (widthOrHeight ? SplitState::Horizontal : SplitState::Vertical))
-        {
-            sizeNode.size = std::max(sizeNode.firstChild->size, sizeNode.secondChild->size);
-        }
-        else
-        {
-            sizeNode.size = sizeNode.firstChild->size + sizeNode.secondChild->size;
-        }
-    }
-
-    // Because we have grown, we're certainly no longer of our
-    // minimal size (if we've ever been).
-    sizeNode.isMinimumSize = false;
-}
-
-// Method Description:
-// - Get the absolute minimum size that this pane can be resized to and still
-//   have 1x1 character visible, in each of its children. If we're a leaf, we'll
-//   include the space needed for borders _within_ us.
-// Arguments:
-// - <none>
-// Return Value:
-// - The minimum size that this pane can be resized to and still have a visible
-//   character.
-Size Pane::_GetMinSize() const
-{
-    if (_IsLeaf())
-    {
-        const auto& termControl{ _control.try_as<TermControl>() };
-        auto controlSize = termControl ? termControl.MinimumSize() : Size{ 1, 1 };
-        auto newWidth = controlSize.Width;
-        auto newHeight = controlSize.Height;
-
-        newWidth += WI_IsFlagSet(_borders, Borders::Left) ? PaneBorderSize : 0;
-        newWidth += WI_IsFlagSet(_borders, Borders::Right) ? PaneBorderSize : 0;
-        newHeight += WI_IsFlagSet(_borders, Borders::Top) ? PaneBorderSize : 0;
-        newHeight += WI_IsFlagSet(_borders, Borders::Bottom) ? PaneBorderSize : 0;
-
-        return { newWidth, newHeight };
-    }
-    else
-    {
-        const auto firstSize = _firstChild->_GetMinSize();
-        const auto secondSize = _secondChild->_GetMinSize();
-
-        const auto minWidth = _splitState == SplitState::Vertical ?
-                                  firstSize.Width + secondSize.Width :
-                                  std::max(firstSize.Width, secondSize.Width);
-        const auto minHeight = _splitState == SplitState::Horizontal ?
-                                   firstSize.Height + secondSize.Height :
-                                   std::max(firstSize.Height, secondSize.Height);
-
-        return { minWidth, minHeight };
-    }
-}
-
-// Method Description:
-// - Builds a tree of LayoutSizeNode that matches the tree of panes. Each node
-//   has minimum size that the corresponding pane can have.
-// Arguments:
-// - widthOrHeight: if true operates on width, otherwise on height
-// Return Value:
-// - Root node of built tree that matches this pane.
-Pane::LayoutSizeNode Pane::_CreateMinSizeTree(const bool widthOrHeight) const
-{
-    const auto size = _GetMinSize();
-    LayoutSizeNode node(widthOrHeight ? size.Width : size.Height);
-    if (!_IsLeaf())
-    {
-        node.firstChild = std::make_unique<LayoutSizeNode>(_firstChild->_CreateMinSizeTree(widthOrHeight));
-        node.secondChild = std::make_unique<LayoutSizeNode>(_secondChild->_CreateMinSizeTree(widthOrHeight));
-    }
-
-    return node;
-}
-
-// Method Description:
-// - Adjusts split position so that no child pane is smaller then its
-//   minimum size
-// Arguments:
-// - widthOrHeight: if true, operates on width, otherwise on height.
-// - requestedValue: split position value to be clamped
-// - totalSize: size (width or height) of the parent pane
-// Return Value:
-// - split position (value in range <0.0, 1.0>)
-float Pane::_ClampSplitPosition(const bool widthOrHeight, const float requestedValue, const float totalSize) const
-{
-    const auto firstMinSize = _firstChild->_GetMinSize();
-    const auto secondMinSize = _secondChild->_GetMinSize();
-
-    const auto firstMinDimension = widthOrHeight ? firstMinSize.Width : firstMinSize.Height;
-    const auto secondMinDimension = widthOrHeight ? secondMinSize.Width : secondMinSize.Height;
-
-    const auto minSplitPosition = firstMinDimension / totalSize;
-    const auto maxSplitPosition = 1.0f - (secondMinDimension / totalSize);
-
-    return std::clamp(requestedValue, minSplitPosition, maxSplitPosition);
-}
-
-// Function Description:
-// - Attempts to load some XAML resources that the Pane will need. This includes:
-//   * The Color we'll use for active Panes's borders - SystemAccentColor
-//   * The Brush we'll use for inactive Panes - TabViewBackground (to match the
-//     color of the titlebar)
-// Arguments:
-// - <none>
-// Return Value:
-// - <none>
-void Pane::_SetupResources()
-{
-    const auto res = Application::Current().Resources();
-    const auto accentColorKey = winrt::box_value(L"SystemAccentColor");
-    if (res.HasKey(accentColorKey))
-    {
-        const auto colorFromResources = res.Lookup(accentColorKey);
-        // If SystemAccentColor is _not_ a Color for some reason, use
-        // Transparent as the color, so we don't do this process again on
-        // the next pane (by leaving s_focusedBorderBrush nullptr)
-        auto actualColor = winrt::unbox_value_or<Color>(colorFromResources, Colors::Black());
-        s_focusedBorderBrush = SolidColorBrush(actualColor);
-    }
-    else
-    {
-        // DON'T use Transparent here - if it's "Transparent", then it won't
-        // be able to hittest for clicks, and then clicking on the border
-        // will eat focus.
-        s_focusedBorderBrush = SolidColorBrush{ Colors::Black() };
-    }
-
-    const auto unfocusedBorderBrushKey = winrt::box_value(L"UnfocusedBorderBrush");
-    if (res.HasKey(unfocusedBorderBrushKey))
-    {
-        winrt::Windows::Foundation::IInspectable obj = res.Lookup(unfocusedBorderBrushKey);
-        s_unfocusedBorderBrush = obj.try_as<winrt::Windows::UI::Xaml::Media::SolidColorBrush>();
-    }
-    else
-    {
-        // DON'T use Transparent here - if it's "Transparent", then it won't
-        // be able to hittest for clicks, and then clicking on the border
-        // will eat focus.
-        s_unfocusedBorderBrush = SolidColorBrush{ Colors::Black() };
-    }
-}
-
-int Pane::GetLeafPaneCount() const noexcept
-{
-    return _IsLeaf() ? 1 : (_firstChild->GetLeafPaneCount() + _secondChild->GetLeafPaneCount());
-}
-
-// Method Description:
-// - This is a helper to determine which direction an "Automatic" split should
-//   happen in for a given pane, but without using the ActualWidth() and
-//   ActualHeight() methods. This is used during the initialization of the
-//   Terminal, when we could be processing many "split-pane" commands _before_
-//   we've ever laid out the Terminal for the first time. When this happens, the
-//   Pane's don't have an actual size yet. However, we'd still like to figure
-//   out how to do an "auto" split when these Panes are all laid out.
-// - This method assumes that the Pane we're attempting to split is `target`,
-//   and this method should be called on the root of a tree of Panes.
-// - We'll walk down the tree attempting to find `target`. As we traverse the
-//   tree, we'll reduce the size passed to each subsequent recursive call. The
-//   size passed to this method represents how much space this Pane _will_ have
-//   to use.
-//   * If this pane is a leaf, and it's the pane we're looking for, use the
-//     available space to calculate which direction to split in.
-//   * If this pane is _any other leaf_, then just return nullopt, to indicate
-//     that the `target` Pane is not down this branch.
-//   * If this pane is a parent, calculate how much space our children will be
-//     able to use, and recurse into them.
-// Arguments:
-// - target: The Pane we're attempting to split.
-// - availableSpace: The theoretical space that's available for this pane to be able to split.
-// Return Value:
-// - nullopt if `target` is not this pane or a child of this pane, otherwise the
-//   SplitDirection that `target` would use for an `Automatic` split given
-//   `availableSpace`
-std::optional<SplitDirection> Pane::PreCalculateAutoSplit(const std::shared_ptr<Pane> target,
-                                                          const winrt::Windows::Foundation::Size availableSpace) const
-{
-    if (target.get() == this)
-    {
-        // If this pane is the pane we are looking for, use the available space
-        // to calculate which direction to split in.
-        return availableSpace.Width > availableSpace.Height ? SplitDirection::Right : SplitDirection::Down;
-    }
-    else if (_IsLeaf())
-    {
-        // If this pane is _any other leaf_, then just return nullopt, to
-        // indicate that the `target` Pane is not down this branch.
-        return std::nullopt;
-    }
-    else
-    {
-        // If this pane is a parent, calculate how much space our children will
-        // be able to use, and recurse into them.
-
-        const bool isVerticalSplit = _splitState == SplitState::Vertical;
-        const float firstWidth = isVerticalSplit ? (availableSpace.Width * _desiredSplitPosition) : availableSpace.Width;
-        const float secondWidth = isVerticalSplit ? (availableSpace.Width - firstWidth) : availableSpace.Width;
-        const float firstHeight = !isVerticalSplit ? (availableSpace.Height * _desiredSplitPosition) : availableSpace.Height;
-        const float secondHeight = !isVerticalSplit ? (availableSpace.Height - firstHeight) : availableSpace.Height;
-
-        const auto firstResult = _firstChild->PreCalculateAutoSplit(target, { firstWidth, firstHeight });
-        return firstResult.has_value() ? firstResult : _secondChild->PreCalculateAutoSplit(target, { secondWidth, secondHeight });
-    }
-
-    // We should not possibly be getting here - both the above branches should
-    // return a value.
-    FAIL_FAST();
-}
-
-// Method Description:
-// - Returns true if the pane or one of its descendants is read-only
-bool Pane::ContainsReadOnly() const
-{
-    const auto& termControl{ GetTerminalControl() };
-    return termControl ?
-               termControl.ReadOnly() :
-               (_IsLeaf() ? false : (_firstChild->ContainsReadOnly() || _secondChild->ContainsReadOnly()));
-}
-
-// Method Description:
-// - If we're a parent, place the taskbar state for all our leaves into the
-//   provided vector.
-// - If we're a leaf, place our own state into the vector.
-// Arguments:
-// - states: a vector that will receive all the states of all leaves in the tree
-// Return Value:
-// - <none>
-void Pane::CollectTaskbarStates(std::vector<winrt::TerminalApp::TaskbarState>& states)
-{
-    const auto& termControl{ GetTerminalControl() };
-    if (termControl)
-    {
-        auto tbState{ winrt::make<winrt::TerminalApp::implementation::TaskbarState>(termControl.TaskbarState(),
-                                                                                    termControl.TaskbarProgress()) };
-        states.push_back(tbState);
-    }
-    else if (!_IsLeaf())
-    {
-        _firstChild->CollectTaskbarStates(states);
-        _secondChild->CollectTaskbarStates(states);
-    }
-}
-
-DEFINE_EVENT(Pane, GotFocus, _GotFocusHandlers, Pane::gotFocusArgs);
-DEFINE_EVENT(Pane, LostFocus, _LostFocusHandlers, winrt::delegate<std::shared_ptr<Pane>>);
-DEFINE_EVENT(Pane, PaneRaiseBell, _PaneRaiseBellHandlers, winrt::Windows::Foundation::EventHandler<bool>);
-DEFINE_EVENT(Pane, Detached, _PaneDetachedHandlers, winrt::delegate<std::shared_ptr<Pane>>);
+// Copyright (c) Microsoft Corporation.
+// Licensed under the MIT license.
+
+#include "pch.h"
+#include "Pane.h"
+#include "AppLogic.h"
+
+#include <Mmsystem.h>
+
+using namespace winrt::Windows::Foundation;
+using namespace winrt::Windows::Graphics::Display;
+using namespace winrt::Windows::UI;
+using namespace winrt::Windows::UI::Xaml;
+using namespace winrt::Windows::UI::Core;
+using namespace winrt::Windows::UI::Xaml::Media;
+using namespace winrt::Microsoft::Terminal::Settings::Model;
+using namespace winrt::Microsoft::Terminal::Control;
+using namespace winrt::Microsoft::Terminal::TerminalConnection;
+using namespace winrt::TerminalApp;
+using namespace TerminalApp;
+
+static const int PaneBorderSize = 2;
+static const int CombinedPaneBorderSize = 2 * PaneBorderSize;
+
+// WARNING: Don't do this! This won't work
+//   Duration duration{ std::chrono::milliseconds{ 200 } };
+// Instead, make a duration from a TimeSpan from the time in millis
+//
+// 200ms was chosen because it's quick enough that it doesn't break your
+// flow, but not too quick to see
+static const int AnimationDurationInMilliseconds = 200;
+static const Duration AnimationDuration = DurationHelper::FromTimeSpan(winrt::Windows::Foundation::TimeSpan(std::chrono::milliseconds(AnimationDurationInMilliseconds)));
+
+winrt::Windows::UI::Xaml::Media::SolidColorBrush Pane::s_focusedBorderBrush = { nullptr };
+winrt::Windows::UI::Xaml::Media::SolidColorBrush Pane::s_unfocusedBorderBrush = { nullptr };
+
+Pane::Pane(const Profile& profile, const Controls::UserControl& control, const bool lastFocused) :
+    _control{ control },
+    _lastActive{ lastFocused },
+    _profile{ profile }
+{
+    _root.Children().Append(_borderFirst);
+    _borderFirst.Child(_control);
+
+    if (const auto& termControl{ _control.try_as<TermControl>() })
+    {
+        _connectionStateChangedToken = termControl.ConnectionStateChanged({ this, &Pane::_ControlConnectionStateChangedHandler });
+        _warningBellToken = termControl.WarningBell({ this, &Pane::_ControlWarningBellHandler });
+    }
+
+    // On the first Pane's creation, lookup resources we'll use to theme the
+    // Pane, including the brushed to use for the focused/unfocused border
+    // color.
+    if (s_focusedBorderBrush == nullptr || s_unfocusedBorderBrush == nullptr)
+    {
+        _SetupResources();
+    }
+
+    // Register an event with the control to have it inform us when it gains focus.
+    _gotFocusRevoker = _control.GotFocus(winrt::auto_revoke, { this, &Pane::_ControlGotFocusHandler });
+    _lostFocusRevoker = _control.LostFocus(winrt::auto_revoke, { this, &Pane::_ControlLostFocusHandler });
+
+    // When our border is tapped, make sure to transfer focus to our control.
+    // LOAD-BEARING: This will NOT work if the border's BorderBrush is set to
+    // Colors::Transparent! The border won't get Tapped events, and they'll fall
+    // through to something else.
+    _borderFirst.Tapped([this](auto&, auto& e) {
+        _FocusFirstChild();
+        e.Handled(true);
+    });
+    _borderSecond.Tapped([this](auto&, auto& e) {
+        _FocusFirstChild();
+        e.Handled(true);
+    });
+}
+
+Pane::Pane(std::shared_ptr<Pane> first,
+           std::shared_ptr<Pane> second,
+           const SplitState splitState,
+           const float splitPosition,
+           const bool lastFocused) :
+    _firstChild{ first },
+    _secondChild{ second },
+    _splitState{ splitState },
+    _desiredSplitPosition{ splitPosition },
+    _lastActive{ lastFocused }
+{
+    _CreateRowColDefinitions();
+    _borderFirst.Child(_firstChild->GetRootElement());
+    _borderSecond.Child(_secondChild->GetRootElement());
+
+    // Use the unfocused border color as the pane background, so an actual color
+    // appears behind panes as we animate them sliding in.
+    _root.Background(s_unfocusedBorderBrush);
+
+    _root.Children().Append(_borderFirst);
+    _root.Children().Append(_borderSecond);
+
+    _ApplySplitDefinitions();
+
+    // Register event handlers on our children to handle their Close events
+    _SetupChildCloseHandlers();
+
+    // When our border is tapped, make sure to transfer focus to our control.
+    // LOAD-BEARING: This will NOT work if the border's BorderBrush is set to
+    // Colors::Transparent! The border won't get Tapped events, and they'll fall
+    // through to something else.
+    _borderFirst.Tapped([this](auto&, auto& e) {
+        _FocusFirstChild();
+        e.Handled(true);
+    });
+    _borderSecond.Tapped([this](auto&, auto& e) {
+        _FocusFirstChild();
+        e.Handled(true);
+    });
+}
+
+// Method Description:
+// - Extract the terminal settings from the current (leaf) pane's control
+//   to be used to create an equivalent control
+// Arguments:
+// - <none>
+// Return Value:
+// - Arguments appropriate for a SplitPane or NewTab action
+NewTerminalArgs Pane::GetTerminalArgsForPane() const
+{
+    // Leaves are the only things that have controls
+    assert(_IsLeaf());
+
+    NewTerminalArgs args{};
+    auto termControl{ _control.try_as<TermControl>() };
+    if (!termControl)
+    {
+        if (auto adminWarning{ _control.try_as<AdminWarningPlaceholder>() })
+        {
+            termControl = adminWarning.Content().try_as<TermControl>();
+        }
+    }
+    if (!termControl)
+    {
+        return nullptr;
+    }
+    auto controlSettings = termControl.Settings().as<TerminalSettings>();
+
+    args.Profile(controlSettings.ProfileName());
+    args.StartingDirectory(controlSettings.StartingDirectory());
+    args.TabTitle(controlSettings.StartingTitle());
+    args.Commandline(controlSettings.Commandline());
+    args.SuppressApplicationTitle(controlSettings.SuppressApplicationTitle());
+    if (controlSettings.TabColor() || controlSettings.StartingTabColor())
+    {
+        til::color c;
+        // StartingTabColor is prioritized over other colors
+        if (const auto color = controlSettings.StartingTabColor())
+        {
+            c = til::color(color.Value());
+        }
+        else
+        {
+            c = til::color(controlSettings.TabColor().Value());
+        }
+
+        args.TabColor(winrt::Windows::Foundation::IReference<winrt::Windows::UI::Color>(c));
+    }
+
+    if (controlSettings.AppliedColorScheme())
+    {
+        auto name = controlSettings.AppliedColorScheme().Name();
+        // Only save the color scheme if it is different than the profile color
+        // scheme to not override any other profile appearance choices.
+        if (_profile.DefaultAppearance().ColorSchemeName() != name)
+        {
+            args.ColorScheme(name);
+        }
+    }
+
+    return args;
+}
+
+// Method Description:
+// - Serializes the state of this tab as a series of commands that can be
+//   executed to recreate it.
+// - This will always result in the right-most child being the focus
+//   after the commands finish executing.
+// Arguments:
+// - currentId: the id to use for the current/first pane
+// - nextId: the id to use for a new pane if we split
+// Return Value:
+// - The state from building the startup actions, includes a vector of commands,
+//   the original root pane, the id of the focused pane, and the number of panes
+//   created.
+Pane::BuildStartupState Pane::BuildStartupActions(uint32_t currentId, uint32_t nextId)
+{
+    // if we are a leaf then all there is to do is defer to the parent.
+    if (_IsLeaf())
+    {
+        if (_lastActive)
+        {
+            return { {}, shared_from_this(), currentId, 0 };
+        }
+
+        return { {}, shared_from_this(), std::nullopt, 0 };
+    }
+
+    auto buildSplitPane = [&](auto newPane) {
+        ActionAndArgs actionAndArgs;
+        actionAndArgs.Action(ShortcutAction::SplitPane);
+        const auto terminalArgs{ newPane->GetTerminalArgsForPane() };
+        // When creating a pane the split size is the size of the new pane
+        // and not position.
+        const auto splitDirection = _splitState == SplitState::Horizontal ? SplitDirection::Down : SplitDirection::Right;
+        SplitPaneArgs args{ SplitType::Manual, splitDirection, 1. - _desiredSplitPosition, terminalArgs };
+        actionAndArgs.Args(args);
+
+        return actionAndArgs;
+    };
+
+    auto buildMoveFocus = [](auto direction) {
+        MoveFocusArgs args{ direction };
+
+        ActionAndArgs actionAndArgs{};
+        actionAndArgs.Action(ShortcutAction::MoveFocus);
+        actionAndArgs.Args(args);
+
+        return actionAndArgs;
+    };
+
+    // Handle simple case of a single split (a minor optimization for clarity)
+    // Here we just create the second child (by splitting) and return the first
+    // child for the parent to deal with.
+    if (_firstChild->_IsLeaf() && _secondChild->_IsLeaf())
+    {
+        auto actionAndArgs = buildSplitPane(_secondChild);
+        std::optional<uint32_t> focusedPaneId = std::nullopt;
+        if (_firstChild->_lastActive)
+        {
+            focusedPaneId = currentId;
+        }
+        else if (_secondChild->_lastActive)
+        {
+            focusedPaneId = nextId;
+        }
+
+        return { { actionAndArgs }, _firstChild, focusedPaneId, 1 };
+    }
+
+    // We now need to execute the commands for each side of the tree
+    // We've done one split, so the first-most child will have currentId, and the
+    // one after it will be incremented.
+    auto firstState = _firstChild->BuildStartupActions(currentId, nextId + 1);
+    // the next id for the second branch depends on how many splits were in the
+    // first child.
+    auto secondState = _secondChild->BuildStartupActions(nextId, nextId + firstState.panesCreated + 1);
+
+    std::vector<ActionAndArgs> actions{};
+    actions.reserve(firstState.args.size() + secondState.args.size() + 3);
+
+    // first we make our split
+    const auto newSplit = buildSplitPane(secondState.firstPane);
+    actions.emplace_back(std::move(newSplit));
+
+    if (firstState.args.size() > 0)
+    {
+        // Then move to the first child and execute any actions on the left branch
+        // then move back
+        actions.emplace_back(buildMoveFocus(FocusDirection::PreviousInOrder));
+        actions.insert(actions.end(), std::make_move_iterator(std::begin(firstState.args)), std::make_move_iterator(std::end(firstState.args)));
+        actions.emplace_back(buildMoveFocus(FocusDirection::NextInOrder));
+    }
+
+    // And if there are any commands to run on the right branch do so
+    if (secondState.args.size() > 0)
+    {
+        actions.insert(actions.end(), std::make_move_iterator(secondState.args.begin()), std::make_move_iterator(secondState.args.end()));
+    }
+
+    // if the tree is well-formed then f1.has_value and f2.has_value are
+    // mutually exclusive.
+    const auto focusedPaneId = firstState.focusedPaneId.has_value() ? firstState.focusedPaneId : secondState.focusedPaneId;
+
+    return { actions, firstState.firstPane, focusedPaneId, firstState.panesCreated + secondState.panesCreated + 1 };
+}
+
+// Method Description:
+// - Update the size of this pane. Resizes each of our columns so they have the
+//   same relative sizes, given the newSize.
+// - Because we're just manually setting the row/column sizes in pixels, we have
+//   to be told our new size, we can't just use our own OnSized event, because
+//   that _won't fire when we get smaller_.
+// Arguments:
+// - newSize: the amount of space that this pane has to fill now.
+// Return Value:
+// - <none>
+void Pane::ResizeContent(const Size& newSize)
+{
+    const auto width = newSize.Width;
+    const auto height = newSize.Height;
+
+    _CreateRowColDefinitions();
+
+    if (_splitState == SplitState::Vertical)
+    {
+        const auto paneSizes = _CalcChildrenSizes(width);
+
+        const Size firstSize{ paneSizes.first, height };
+        const Size secondSize{ paneSizes.second, height };
+        _firstChild->ResizeContent(firstSize);
+        _secondChild->ResizeContent(secondSize);
+    }
+    else if (_splitState == SplitState::Horizontal)
+    {
+        const auto paneSizes = _CalcChildrenSizes(height);
+
+        const Size firstSize{ width, paneSizes.first };
+        const Size secondSize{ width, paneSizes.second };
+        _firstChild->ResizeContent(firstSize);
+        _secondChild->ResizeContent(secondSize);
+    }
+}
+
+// Method Description:
+// - Recalculates and reapplies sizes of all descendant panes.
+// Arguments:
+// - <none>
+// Return Value:
+// - <none>
+void Pane::Relayout()
+{
+    ResizeContent(_root.ActualSize());
+}
+
+// Method Description:
+// - Adjust our child percentages to increase the size of one of our children
+//   and decrease the size of the other.
+// - Adjusts the separation amount by 5%
+// - Does nothing if the direction doesn't match our current split direction
+// Arguments:
+// - direction: the direction to move our separator. If it's down or right,
+//   we'll be increasing the size of the first of our children. Else, we'll be
+//   decreasing the size of our first child.
+// Return Value:
+// - false if we couldn't resize this pane in the given direction, else true.
+bool Pane::_Resize(const ResizeDirection& direction)
+{
+    if (!DirectionMatchesSplit(direction, _splitState))
+    {
+        return false;
+    }
+
+    float amount = .05f;
+    if (direction == ResizeDirection::Right || direction == ResizeDirection::Down)
+    {
+        amount = -amount;
+    }
+
+    // Make sure we're not making a pane explode here by resizing it to 0 characters.
+    const bool changeWidth = _splitState == SplitState::Vertical;
+
+    const Size actualSize{ gsl::narrow_cast<float>(_root.ActualWidth()),
+                           gsl::narrow_cast<float>(_root.ActualHeight()) };
+    // actualDimension is the size in DIPs of this pane in the direction we're
+    // resizing.
+    const auto actualDimension = changeWidth ? actualSize.Width : actualSize.Height;
+
+    _desiredSplitPosition = _ClampSplitPosition(changeWidth, _desiredSplitPosition - amount, actualDimension);
+
+    // Resize our columns to match the new percentages.
+    ResizeContent(actualSize);
+
+    return true;
+}
+
+// Method Description:
+// - Moves the separator between panes, as to resize each child on either size
+//   of the separator. Tries to move a separator in the given direction. The
+//   separator moved is the separator that's closest depth-wise to the
+//   currently focused pane, that's also in the correct direction to be moved.
+//   If there isn't such a separator, then this method returns false, as we
+//   couldn't handle the resize.
+// Arguments:
+// - direction: The direction to move the separator in.
+// Return Value:
+// - true if we or a child handled this resize request.
+bool Pane::ResizePane(const ResizeDirection& direction)
+{
+    // If we're a leaf, do nothing. We can't possibly have a descendant with a
+    // separator the correct direction.
+    if (_IsLeaf())
+    {
+        return false;
+    }
+
+    // Check if either our first or second child is the currently focused pane.
+    // If it is, and the requested resize direction matches our separator, then
+    // we're the pane that needs to adjust its separator.
+    // If our separator is the wrong direction, then we can't handle it.
+    const bool firstIsFocused = _firstChild->_lastActive;
+    const bool secondIsFocused = _secondChild->_lastActive;
+    if (firstIsFocused || secondIsFocused)
+    {
+        return _Resize(direction);
+    }
+
+    // If neither of our children were the focused pane, then recurse into
+    // our children and see if they can handle the resize.
+    // For each child, if it has a focused descendant, try having that child
+    // handle the resize.
+    // If the child wasn't able to handle the resize, it's possible that
+    // there were no descendants with a separator the correct direction. If
+    // our separator _is_ the correct direction, then we should be the pane
+    // to resize. Otherwise, just return false, as we couldn't handle it
+    // either.
+    if ((!_firstChild->_IsLeaf()) && _firstChild->_HasFocusedChild())
+    {
+        return _firstChild->ResizePane(direction) || _Resize(direction);
+    }
+
+    if ((!_secondChild->_IsLeaf()) && _secondChild->_HasFocusedChild())
+    {
+        return _secondChild->ResizePane(direction) || _Resize(direction);
+    }
+
+    return false;
+}
+
+// Method Description:
+// - Attempt to navigate from the sourcePane according to direction.
+//   - If the direction is NextInOrder or PreviousInOrder, the next or previous
+//     leaf in the tree, respectively, will be returned.
+//   - If the direction is {Up, Down, Left, Right} then the visually-adjacent
+//     neighbor (if it exists) will be returned. If there are multiple options
+//     then the first-most leaf will be selected.
+// Arguments:
+// - sourcePane: the pane to navigate from
+// - direction: which direction to go in
+// - mruPanes: the list of most recently used panes, in order
+// Return Value:
+// - The result of navigating from source according to direction, which may be
+//   nullptr (i.e. no pane was found in that direction).
+std::shared_ptr<Pane> Pane::NavigateDirection(const std::shared_ptr<Pane> sourcePane, const FocusDirection& direction, const std::vector<uint32_t>& mruPanes)
+{
+    // Can't navigate anywhere if we are a leaf
+    if (_IsLeaf())
+    {
+        return nullptr;
+    }
+
+    if (direction == FocusDirection::None)
+    {
+        return nullptr;
+    }
+
+    // Check if moving up or down the tree
+    if (direction == FocusDirection::Parent)
+    {
+        if (const auto parent = _FindParentOfPane(sourcePane))
+        {
+            // Keep a reference to which child we came from
+            parent->_parentChildPath = sourcePane->weak_from_this();
+
+            return parent;
+        }
+        return nullptr;
+    }
+
+    if (direction == FocusDirection::Child)
+    {
+        if (!sourcePane->_IsLeaf())
+        {
+            auto child = sourcePane->_firstChild;
+            // If we've recorded path try to go back down it
+            if (const auto prevFocus = sourcePane->_parentChildPath.lock())
+            {
+                child = prevFocus;
+            }
+            // clean up references
+            sourcePane->_parentChildPath.reset();
+            return child;
+        }
+        return nullptr;
+    }
+
+    // Previous movement relies on the last used panes
+    if (direction == FocusDirection::Previous)
+    {
+        // If there is actually a previous pane.
+        if (mruPanes.size() > 1)
+        {
+            // This could return nullptr if the id is not actually in the tree.
+            return FindPane(mruPanes.at(1));
+        }
+        return nullptr;
+    }
+
+    // Check if we in-order traversal is requested
+    if (direction == FocusDirection::NextInOrder)
+    {
+        return NextPane(sourcePane);
+    }
+
+    if (direction == FocusDirection::PreviousInOrder)
+    {
+        return PreviousPane(sourcePane);
+    }
+
+    // Fixed movement
+    if (direction == FocusDirection::First)
+    {
+        std::shared_ptr<Pane> firstPane = nullptr;
+        WalkTree([&](auto p) {
+            if (p->_IsLeaf())
+            {
+                firstPane = p;
+                return true;
+            }
+
+            return false;
+        });
+
+        // Don't need to do any movement if we are the source and target pane.
+        if (firstPane == sourcePane)
+        {
+            return nullptr;
+        }
+        return firstPane;
+    }
+
+    // We are left with directional traversal now
+    // If the focus direction does not match the split direction, the source pane
+    // and its neighbor must necessarily be contained within the same child.
+    if (!DirectionMatchesSplit(direction, _splitState))
+    {
+        if (const auto p = _firstChild->NavigateDirection(sourcePane, direction, mruPanes))
+        {
+            return p;
+        }
+        return _secondChild->NavigateDirection(sourcePane, direction, mruPanes);
+    }
+
+    // Since the direction is the same as our split, it is possible that we must
+    // move focus from from one child to another child.
+    // We now must keep track of state while we recurse.
+    // If we have it, get the size of this pane.
+    const auto scaleX = _root.ActualWidth() > 0 ? gsl::narrow_cast<float>(_root.ActualWidth()) : 1.f;
+    const auto scaleY = _root.ActualHeight() > 0 ? gsl::narrow_cast<float>(_root.ActualHeight()) : 1.f;
+    const auto paneNeighborPair = _FindPaneAndNeighbor(sourcePane, direction, { 0, 0, scaleX, scaleY });
+
+    if (paneNeighborPair.source && paneNeighborPair.neighbor)
+    {
+        return paneNeighborPair.neighbor;
+    }
+
+    return nullptr;
+}
+
+// Method Description:
+// - Attempts to find the succeeding pane of the provided pane.
+// - NB: If targetPane is not a leaf, then this will return one of its children.
+// Arguments:
+// - targetPane: The pane to search for.
+// Return Value:
+// - The next pane in tree order after the target pane (if found)
+std::shared_ptr<Pane> Pane::NextPane(const std::shared_ptr<Pane> targetPane)
+{
+    // if we are a leaf pane there is no next pane.
+    if (_IsLeaf())
+    {
+        return nullptr;
+    }
+
+    std::shared_ptr<Pane> firstLeaf = nullptr;
+    std::shared_ptr<Pane> nextPane = nullptr;
+    bool foundTarget = false;
+
+    auto foundNext = WalkTree([&](auto pane) {
+        // If we are a parent pane we don't want to move to one of our children
+        if (foundTarget && targetPane->_HasChild(pane))
+        {
+            return false;
+        }
+        // In case the target pane is the last pane in the tree, keep a reference
+        // to the first leaf so we can wrap around.
+        if (firstLeaf == nullptr && pane->_IsLeaf())
+        {
+            firstLeaf = pane;
+        }
+
+        // If we've found the target pane already, get the next leaf pane.
+        if (foundTarget && pane->_IsLeaf())
+        {
+            nextPane = pane;
+            return true;
+        }
+
+        // Test if we're the target pane so we know to return the next pane.
+        if (pane == targetPane)
+        {
+            foundTarget = true;
+        }
+
+        return false;
+    });
+
+    // If we found the desired pane just return it
+    if (foundNext)
+    {
+        return nextPane;
+    }
+
+    // If we found the target pane, but not the next pane it means we were the
+    // last leaf in the tree.
+    if (foundTarget)
+    {
+        return firstLeaf;
+    }
+
+    return nullptr;
+}
+
+// Method Description:
+// - Attempts to find the preceding pane of the provided pane.
+// Arguments:
+// - targetPane: The pane to search for.
+// Return Value:
+// - The previous pane in tree order before the target pane (if found)
+std::shared_ptr<Pane> Pane::PreviousPane(const std::shared_ptr<Pane> targetPane)
+{
+    // if we are a leaf pane there is no previous pane.
+    if (_IsLeaf())
+    {
+        return nullptr;
+    }
+
+    std::shared_ptr<Pane> lastLeaf = nullptr;
+    bool foundTarget = false;
+
+    WalkTree([&](auto pane) {
+        if (pane == targetPane)
+        {
+            foundTarget = true;
+            // If we were not the first leaf, then return the previous leaf.
+            // Otherwise keep walking the tree to get the last pane.
+            if (lastLeaf != nullptr)
+            {
+                return true;
+            }
+        }
+
+        if (pane->_IsLeaf())
+        {
+            lastLeaf = pane;
+        }
+
+        return false;
+    });
+
+    // If we found the target pane then lastLeaf will either be the preceding
+    // pane or the last pane in the tree if targetPane is the first leaf.
+    if (foundTarget)
+    {
+        return lastLeaf;
+    }
+
+    return nullptr;
+}
+
+// Method Description:
+// - Attempts to find the parent pane of the provided pane.
+// Arguments:
+// - pane: The pane to search for.
+// Return Value:
+// - the parent of `pane` if pane is in this tree.
+std::shared_ptr<Pane> Pane::_FindParentOfPane(const std::shared_ptr<Pane> pane)
+{
+    if (_IsLeaf())
+    {
+        return nullptr;
+    }
+
+    if (_firstChild == pane || _secondChild == pane)
+    {
+        return shared_from_this();
+    }
+
+    if (auto p = _firstChild->_FindParentOfPane(pane))
+    {
+        return p;
+    }
+
+    return _secondChild->_FindParentOfPane(pane);
+}
+
+// Method Description:
+// - Attempts to swap the location of the two given panes in the tree.
+//   Searches the tree starting at this pane to find the parent pane for each of
+//   the arguments, and if both parents are found, replaces the appropriate
+//   child in each.
+// Arguments:
+// - first: A pointer to the first pane to switch.
+// - second: A pointer to the second pane to switch.
+// Return Value:
+// - true if a swap was performed.
+bool Pane::SwapPanes(std::shared_ptr<Pane> first, std::shared_ptr<Pane> second)
+{
+    // If there is nothing to swap, just return.
+    if (first == second || _IsLeaf())
+    {
+        return false;
+    }
+
+    // Similarly don't swap if we have a circular reference
+    if (first->_HasChild(second) || second->_HasChild(first))
+    {
+        return false;
+    }
+
+    std::unique_lock lock{ _createCloseLock };
+
+    // Recurse through the tree to find the parent panes of each pane that is
+    // being swapped.
+    std::shared_ptr<Pane> firstParent = _FindParentOfPane(first);
+    std::shared_ptr<Pane> secondParent = _FindParentOfPane(second);
+
+    // We should have found either no elements, or both elements.
+    // If we only found one parent then the pane SwapPane was called on did not
+    // contain both panes as leaves, as could happen if the tree was modified
+    // after the pointers were found but before we reached this function.
+    if (firstParent && secondParent)
+    {
+        // Before we swap anything get the borders for the parents so that
+        // it can be propagated to the swapped child.
+        firstParent->_borders = firstParent->_GetCommonBorders();
+        secondParent->_borders = secondParent->_GetCommonBorders();
+
+        // Replace the old child with new one, and revoke appropriate event
+        // handlers.
+        auto replaceChild = [](auto& parent, auto oldChild, auto newChild) {
+            // Revoke the old handlers
+            if (parent->_firstChild == oldChild)
+            {
+                parent->_firstChild->Closed(parent->_firstClosedToken);
+                parent->_firstChild = newChild;
+            }
+            else if (parent->_secondChild == oldChild)
+            {
+                parent->_secondChild->Closed(parent->_secondClosedToken);
+                parent->_secondChild = newChild;
+            }
+            // Clear now to ensure that we can add the child's grid to us later
+            parent->_root.Children().Clear();
+            parent->_borderFirst.Child(nullptr);
+            parent->_borderSecond.Child(nullptr);
+        };
+
+        // Make sure that the right event handlers are set, and the children
+        // are placed in the appropriate locations in the grid.
+        auto updateParent = [](auto& parent) {
+            // just always revoke the old helpers since we are making new ones.
+            parent->_firstChild->Closed(parent->_firstClosedToken);
+            parent->_secondChild->Closed(parent->_secondClosedToken);
+            parent->_SetupChildCloseHandlers();
+            parent->_root.Children().Clear();
+            parent->_borderFirst.Child(nullptr);
+            parent->_borderSecond.Child(nullptr);
+            parent->_borderFirst.Child(parent->_firstChild->GetRootElement());
+            parent->_borderSecond.Child(parent->_secondChild->GetRootElement());
+
+            parent->_root.Children().Append(parent->_borderFirst);
+            parent->_root.Children().Append(parent->_borderSecond);
+
+            // reset split definitions to clear any set row/column
+            parent->_root.ColumnDefinitions().Clear();
+            parent->_root.RowDefinitions().Clear();
+            parent->_CreateRowColDefinitions();
+        };
+
+        // If the firstParent and secondParent are the same, then we are just
+        // swapping the first child and second child of that parent.
+        if (firstParent == secondParent)
+        {
+            firstParent->_firstChild->Closed(firstParent->_firstClosedToken);
+            firstParent->_secondChild->Closed(firstParent->_secondClosedToken);
+            std::swap(firstParent->_firstChild, firstParent->_secondChild);
+
+            updateParent(firstParent);
+            firstParent->_ApplySplitDefinitions();
+        }
+        else
+        {
+            // Replace both children before updating display to ensure
+            // that the grid elements are not attached to multiple panes
+            replaceChild(firstParent, first, second);
+            replaceChild(secondParent, second, first);
+            updateParent(firstParent);
+            updateParent(secondParent);
+
+            // If one of the two parents is a child of the other we only want
+            // to apply the split definitions to the greatest parent to make
+            // sure that all panes get the correct borders. if this is not done
+            // and the ordering happens to be bad one parent's children will lose
+            // a border.
+            if (firstParent->_HasChild(secondParent))
+            {
+                firstParent->_ApplySplitDefinitions();
+            }
+            else if (secondParent->_HasChild(firstParent))
+            {
+                secondParent->_ApplySplitDefinitions();
+            }
+            else
+            {
+                firstParent->_ApplySplitDefinitions();
+                secondParent->_ApplySplitDefinitions();
+            }
+        }
+
+        // Refocus the last pane if there was a pane focused
+        first->WalkTree([](auto p) {
+            if (p->_lastActive)
+            {
+                p->_Focus();
+                return true;
+            }
+            return false;
+        });
+
+        second->WalkTree([](auto p) {
+            if (p->_lastActive)
+            {
+                p->_Focus();
+                return true;
+            }
+            return false;
+        });
+
+        return true;
+    }
+
+    return false;
+}
+
+winrt::Windows::UI::Xaml::Controls::UserControl Pane::ReplaceControl(const winrt::Windows::UI::Xaml::Controls::UserControl& control)
+{
+    if (!_IsLeaf())
+    {
+        return nullptr;
+    }
+
+    const auto& oldControl = _control;
+    if (const auto& oldTermControl{ _control.try_as<TermControl>() })
+    {
+        oldTermControl.ConnectionStateChanged(_connectionStateChangedToken);
+        oldTermControl.WarningBell(_warningBellToken);
+    }
+
+    _control = control;
+    _borderFirst.Child(_control);
+    if (const auto& termControl{ _control.try_as<TermControl>() })
+    {
+        _connectionStateChangedToken = termControl.ConnectionStateChanged({ this, &Pane::_ControlConnectionStateChangedHandler });
+        _warningBellToken = termControl.WarningBell({ this, &Pane::_ControlWarningBellHandler });
+    }
+
+    return oldControl;
+}
+
+// Method Description:
+// - Given two panes' offsets, test whether the `direction` side of first is adjacent to second.
+// Arguments:
+// - firstOffset: The offset for the reference pane
+// - secondOffset: the offset to test adjacency with.
+// - direction: The direction to search in from the reference pane.
+// Return Value:
+// - true if the two panes are adjacent.
+bool Pane::_IsAdjacent(const PanePoint firstOffset,
+                       const PanePoint secondOffset,
+                       const FocusDirection& direction) const
+{
+    // Since float equality is tricky (arithmetic is non-associative, commutative),
+    // test if the two numbers are within an epsilon distance of each other.
+    auto floatEqual = [](float left, float right) {
+        return abs(left - right) < 1e-4F;
+    };
+
+    auto getXMax = [](PanePoint offset) {
+        return offset.x + offset.scaleX;
+    };
+
+    auto getYMax = [](PanePoint offset) {
+        return offset.y + offset.scaleY;
+    };
+
+    // When checking containment in a range, the range is half-closed, i.e. [x, x+w).
+    // If the direction is left test that the left side of the first element is
+    // next to the right side of the second element, and that the top left
+    // corner of the first element is within the second element's height
+    if (direction == FocusDirection::Left)
+    {
+        const auto sharesBorders = floatEqual(firstOffset.x, getXMax(secondOffset));
+        const auto withinHeight = (firstOffset.y >= secondOffset.y) && (firstOffset.y < getYMax(secondOffset));
+
+        return sharesBorders && withinHeight;
+    }
+    // If the direction is right test that the right side of the first element is
+    // next to the left side of the second element, and that the top left
+    // corner of the first element is within the second element's height
+    else if (direction == FocusDirection::Right)
+    {
+        const auto sharesBorders = floatEqual(getXMax(firstOffset), secondOffset.x);
+        const auto withinHeight = (firstOffset.y >= secondOffset.y) && (firstOffset.y < getYMax(secondOffset));
+
+        return sharesBorders && withinHeight;
+    }
+    // If the direction is up test that the top side of the first element is
+    // next to the bottom side of the second element, and that the top left
+    // corner of the first element is within the second element's width
+    else if (direction == FocusDirection::Up)
+    {
+        const auto sharesBorders = floatEqual(firstOffset.y, getYMax(secondOffset));
+        const auto withinWidth = (firstOffset.x >= secondOffset.x) && (firstOffset.x < getXMax(secondOffset));
+
+        return sharesBorders && withinWidth;
+    }
+    // If the direction is down test that the bottom side of the first element is
+    // next to the top side of the second element, and that the top left
+    // corner of the first element is within the second element's width
+    else if (direction == FocusDirection::Down)
+    {
+        const auto sharesBorders = floatEqual(getYMax(firstOffset), secondOffset.y);
+        const auto withinWidth = (firstOffset.x >= secondOffset.x) && (firstOffset.x < getXMax(secondOffset));
+
+        return sharesBorders && withinWidth;
+    }
+    return false;
+}
+
+// Method Description:
+// - Gets the offsets for the two children of this parent pane
+// - If real dimensions are not available, simulated ones based on the split size
+//   will be used instead.
+// Arguments:
+// - parentOffset the location and scale information of this pane.
+// Return Value:
+// - the two location/scale points for the children panes.
+std::pair<Pane::PanePoint, Pane::PanePoint> Pane::_GetOffsetsForPane(const PanePoint parentOffset) const
+{
+    assert(!_IsLeaf());
+    auto firstOffset = parentOffset;
+    auto secondOffset = parentOffset;
+
+    // Make up fake dimensions using an exponential layout. This is useful
+    // since we might need to navigate when there are panes not attached  to
+    // the ui tree, such as initialization, command running, and zoom.
+    // Basically create the tree layout on the fly by partitioning [0,1].
+    // This could run into issues if the tree depth is >127 (or other
+    // degenerate splits) as a float's mantissa only has so many bits of
+    // precision.
+
+    if (_splitState == SplitState::Horizontal)
+    {
+        secondOffset.y += _desiredSplitPosition * parentOffset.scaleY;
+        firstOffset.scaleY *= _desiredSplitPosition;
+        secondOffset.scaleY *= (1 - _desiredSplitPosition);
+    }
+    else
+    {
+        secondOffset.x += _desiredSplitPosition * parentOffset.scaleX;
+        firstOffset.scaleX *= _desiredSplitPosition;
+        secondOffset.scaleX *= (1 - _desiredSplitPosition);
+    }
+
+    return { firstOffset, secondOffset };
+}
+
+// Method Description:
+// - Given the source pane, and its relative position in the tree, attempt to
+//   find its visual neighbor within the current pane's tree.
+//   The neighbor, if it exists, will be a leaf pane.
+// Arguments:
+// - direction: The direction to search in from the source pane.
+// - searchResult: the source pane and its relative position.
+// - sourceIsSecondSide: If the source pane is on the "second" side (down/right of split)
+//   relative to the branch being searched
+// - offset: the offset of the current pane
+// Return Value:
+// - A tuple of Panes, the first being the focused pane if found, and the second
+//   being the adjacent pane if it exists, and a bool that represents if the move
+//   goes out of bounds.
+Pane::PaneNeighborSearch Pane::_FindNeighborForPane(const FocusDirection& direction,
+                                                    PaneNeighborSearch searchResult,
+                                                    const bool sourceIsSecondSide,
+                                                    const Pane::PanePoint offset)
+{
+    // Test if the move will go out of boundaries. E.g. if the focus is already
+    // on the second child of some pane and it attempts to move right, there
+    // can't possibly be a neighbor to be found in the first child.
+    if ((sourceIsSecondSide && (direction == FocusDirection::Right || direction == FocusDirection::Down)) ||
+        (!sourceIsSecondSide && (direction == FocusDirection::Left || direction == FocusDirection::Up)))
+    {
+        return searchResult;
+    }
+
+    // If we are a leaf node test if we adjacent to the focus node
+    if (_IsLeaf())
+    {
+        if (_IsAdjacent(searchResult.sourceOffset, offset, direction))
+        {
+            searchResult.neighbor = shared_from_this();
+        }
+        return searchResult;
+    }
+
+    auto [firstOffset, secondOffset] = _GetOffsetsForPane(offset);
+    auto sourceNeighborSearch = _firstChild->_FindNeighborForPane(direction, searchResult, sourceIsSecondSide, firstOffset);
+    if (sourceNeighborSearch.neighbor)
+    {
+        return sourceNeighborSearch;
+    }
+
+    return _secondChild->_FindNeighborForPane(direction, searchResult, sourceIsSecondSide, secondOffset);
+}
+
+// Method Description:
+// - Searches the tree to find the source pane, and if it exists, the
+//   visually adjacent pane by direction.
+// Arguments:
+// - sourcePane: The pane to find the neighbor of.
+// - direction: The direction to search in from the focused pane.
+// - offset: The offset, with the top-left corner being (0,0), that the current pane is relative to the root.
+// Return Value:
+// - The (partial) search result. If the search was successful, the pane and its neighbor will be returned.
+//   Otherwise, the neighbor will be null and the focus will be null/non-null if it was found.
+Pane::PaneNeighborSearch Pane::_FindPaneAndNeighbor(const std::shared_ptr<Pane> sourcePane, const FocusDirection& direction, const Pane::PanePoint offset)
+{
+    // If we are the source pane, return ourselves
+    if (this == sourcePane.get())
+    {
+        return { shared_from_this(), nullptr, offset };
+    }
+
+    if (_IsLeaf())
+    {
+        return { nullptr, nullptr, offset };
+    }
+
+    auto [firstOffset, secondOffset] = _GetOffsetsForPane(offset);
+
+    auto sourceNeighborSearch = _firstChild->_FindPaneAndNeighbor(sourcePane, direction, firstOffset);
+    // If we have both the focus element and its neighbor, we are done
+    if (sourceNeighborSearch.source && sourceNeighborSearch.neighbor)
+    {
+        return sourceNeighborSearch;
+    }
+    // if we only found the focus, then we search the second branch for the
+    // neighbor.
+    if (sourceNeighborSearch.source)
+    {
+        // If we can possibly have both sides of a direction, check if the sibling has the neighbor
+        if (DirectionMatchesSplit(direction, _splitState))
+        {
+            return _secondChild->_FindNeighborForPane(direction, sourceNeighborSearch, false, secondOffset);
+        }
+        return sourceNeighborSearch;
+    }
+
+    // If we didn't find the focus at all, we need to search the second branch
+    // for the focus (and possibly its neighbor).
+    sourceNeighborSearch = _secondChild->_FindPaneAndNeighbor(sourcePane, direction, secondOffset);
+    // We found both so we are done.
+    if (sourceNeighborSearch.source && sourceNeighborSearch.neighbor)
+    {
+        return sourceNeighborSearch;
+    }
+    // We only found the focus, which means that its neighbor might be in the
+    // first branch.
+    if (sourceNeighborSearch.source)
+    {
+        // If we can possibly have both sides of a direction, check if the sibling has the neighbor
+        if (DirectionMatchesSplit(direction, _splitState))
+        {
+            return _firstChild->_FindNeighborForPane(direction, sourceNeighborSearch, true, firstOffset);
+        }
+        return sourceNeighborSearch;
+    }
+
+    return { nullptr, nullptr, offset };
+}
+
+// Method Description:
+// - Called when our attached control is closed. Triggers listeners to our close
+//   event, if we're a leaf pane.
+// - If this was called, and we became a parent pane (due to work on another
+//   thread), this function will do nothing (allowing the control's new parent
+//   to handle the event instead).
+// Arguments:
+// - <none>
+// Return Value:
+// - <none>
+void Pane::_ControlConnectionStateChangedHandler(const winrt::Windows::Foundation::IInspectable& /*sender*/,
+                                                 const winrt::Windows::Foundation::IInspectable& /*args*/)
+{
+    std::unique_lock lock{ _createCloseLock };
+    // It's possible that this event handler started being executed, then before
+    // we got the lock, another thread created another child. So our control is
+    // actually no longer _our_ control, and instead could be a descendant.
+    //
+    // When the control's new Pane takes ownership of the control, the new
+    // parent will register it's own event handler. That event handler will get
+    // fired after this handler returns, and will properly cleanup state.
+    if (!_IsLeaf())
+    {
+        return;
+    }
+    const auto& termControl{ _control.try_as<TermControl>() };
+    if (!termControl)
+    {
+        return;
+    }
+    const auto newConnectionState = termControl.ConnectionState();
+    const auto previousConnectionState = std::exchange(_connectionState, newConnectionState);
+
+    if (newConnectionState < ConnectionState::Closed)
+    {
+        // Pane doesn't care if the connection isn't entering a terminal state.
+        return;
+    }
+
+    if (previousConnectionState < ConnectionState::Connected && newConnectionState >= ConnectionState::Failed)
+    {
+        // A failure to complete the connection (before it has _connected_) is not covered by "closeOnExit".
+        // This is to prevent a misconfiguration (closeOnExit: always, startingDirectory: garbage) resulting
+        // in Terminal flashing open and immediately closed.
+        return;
+    }
+
+    if (_profile)
+    {
+        const auto mode = _profile.CloseOnExit();
+        if ((mode == CloseOnExitMode::Always) ||
+            (mode == CloseOnExitMode::Graceful && newConnectionState == ConnectionState::Closed))
+        {
+            Close();
+        }
+    }
+}
+
+// Method Description:
+// - Plays a warning note when triggered by the BEL control character,
+//   using the sound configured for the "Critical Stop" system event.`
+//   This matches the behavior of the Windows Console host.
+// - Will also flash the taskbar if the bellStyle setting for this profile
+//   has the 'visual' flag set
+// Arguments:
+// - <unused>
+void Pane::_ControlWarningBellHandler(const winrt::Windows::Foundation::IInspectable& /*sender*/,
+                                      const winrt::Windows::Foundation::IInspectable& /*eventArgs*/)
+{
+    if (!_IsLeaf())
+    {
+        return;
+    }
+
+    const auto& termControl{ _control.try_as<TermControl>() };
+    if (_profile && termControl)
+    {
+        // We don't want to do anything if nothing is set, so check for that first
+        if (static_cast<int>(_profile.BellStyle()) != 0)
+        {
+            if (WI_IsFlagSet(_profile.BellStyle(), winrt::Microsoft::Terminal::Settings::Model::BellStyle::Audible))
+            {
+                // Audible is set, play the sound
+                const auto soundAlias = reinterpret_cast<LPCTSTR>(SND_ALIAS_SYSTEMHAND);
+                PlaySound(soundAlias, NULL, SND_ALIAS_ID | SND_ASYNC | SND_SENTRY);
+            }
+
+            if (WI_IsFlagSet(_profile.BellStyle(), winrt::Microsoft::Terminal::Settings::Model::BellStyle::Window))
+            {
+                termControl.BellLightOn();
+            }
+
+            // raise the event with the bool value corresponding to the taskbar flag
+            _PaneRaiseBellHandlers(nullptr, WI_IsFlagSet(_profile.BellStyle(), winrt::Microsoft::Terminal::Settings::Model::BellStyle::Taskbar));
+        }
+    }
+}
+
+// Event Description:
+// - Called when our control gains focus. We'll use this to trigger our GotFocus
+//   callback. The tab that's hosting us should have registered a callback which
+//   can be used to mark us as active.
+// Arguments:
+// - <unused>
+// Return Value:
+// - <none>
+void Pane::_ControlGotFocusHandler(winrt::Windows::Foundation::IInspectable const& sender,
+                                   RoutedEventArgs const& /* args */)
+{
+    FocusState f = FocusState::Programmatic;
+    if (const auto o = sender.try_as<winrt::Windows::UI::Xaml::Controls::Control>())
+    {
+        f = o.FocusState();
+    }
+    _GotFocusHandlers(shared_from_this(), f);
+}
+
+// Event Description:
+// - Called when our control loses focus. We'll use this to trigger our LostFocus
+//   callback. The tab that's hosting us should have registered a callback which
+//   can be used to update its own internal focus state
+void Pane::_ControlLostFocusHandler(winrt::Windows::Foundation::IInspectable const& /* sender */,
+                                    RoutedEventArgs const& /* args */)
+{
+    _LostFocusHandlers(shared_from_this());
+}
+
+// Method Description:
+// - Fire our Closed event to tell our parent that we should be removed.
+// Arguments:
+// - <none>
+// Return Value:
+// - <none>
+void Pane::Close()
+{
+    // Fire our Closed event to tell our parent that we should be removed.
+    _ClosedHandlers(nullptr, nullptr);
+}
+
+// Method Description:
+// - Prepare this pane to be removed from the UI hierarchy by closing all controls
+//   and connections beneath it.
+void Pane::Shutdown()
+{
+    // Lock the create/close lock so that another operation won't concurrently
+    // modify our tree
+    std::unique_lock lock{ _createCloseLock };
+    if (_IsLeaf())
+    {
+        const auto& termControl{ _control.try_as<TermControl>() };
+        if (termControl)
+        {
+            termControl.Close();
+        }
+    }
+    else
+    {
+        _firstChild->Shutdown();
+        _secondChild->Shutdown();
+    }
+}
+
+// Method Description:
+// - Get the root UIElement of this pane. There may be a single UserControl as a
+//   child, or an entire tree of grids and panes as children of this element.
+// Arguments:
+// - <none>
+// Return Value:
+// - the Grid acting as the root of this pane.
+Controls::Grid Pane::GetRootElement()
+{
+    return _root;
+}
+
+// Method Description:
+// - If this is the last focused pane, returns itself. Returns nullptr if this
+//   is a leaf and it's not focused. If it's a parent, it returns nullptr if it nor
+//   any children of this pane were the last pane to be focused, or the Pane that
+//   _was_ the last pane to be focused (if there was one).
+// - This Pane's control might not currently be focused, if the tab itself is
+//   not currently focused.
+// Return Value:
+// - nullptr if we're a leaf and unfocused, or no children were marked
+//   `_lastActive`, else returns this
+std::shared_ptr<Pane> Pane::GetActivePane()
+{
+    if (_lastActive)
+    {
+        return shared_from_this();
+    }
+    if (_IsLeaf())
+    {
+        return nullptr;
+    }
+
+    auto firstFocused = _firstChild->GetActivePane();
+    if (firstFocused != nullptr)
+    {
+        return firstFocused;
+    }
+    return _secondChild->GetActivePane();
+}
+
+// Method Description:
+// - Gets the TermControl of this pane. If this Pane is not a leaf but is
+//   focused, this will return the control of the last leaf pane that had focus.
+//   Otherwise, this will return the control of the first child of this pane.
+// Arguments:
+// - <none>
+// Return Value:
+// - nullptr if this Pane is an unfocused parent, otherwise the TermControl of this Pane.
+TermControl Pane::GetLastFocusedTerminalControl()
+{
+    if (!_IsLeaf())
+    {
+        if (_lastActive)
+        {
+            std::shared_ptr<Pane> pane = shared_from_this();
+            while (const auto p = pane->_parentChildPath.lock())
+            {
+                if (p->_IsLeaf())
+                {
+                    return p->GetTerminalControl();
+                }
+                pane = p;
+            }
+            // We didn't find our child somehow, they might have closed under us.
+        }
+        return _firstChild->GetLastFocusedTerminalControl();
+    }
+    return GetTerminalControl();
+}
+
+// Method Description:
+// - Gets the TermControl of this pane. If this Pane is not a leaf this will
+//   return the nullptr;
+// Arguments:
+// - <none>
+// Return Value:
+// - nullptr if this Pane is a parent or isn't hosting a Terminal, otherwise the
+//   TermControl of this Pane.
+TermControl Pane::GetTerminalControl() const
+{
+    return _IsLeaf() ? _control.try_as<TermControl>() : nullptr;
+}
+
+Controls::UserControl Pane::GetUserControl() const
+{
+    return _IsLeaf() ? _control : nullptr;
+}
+
+// Method Description:
+// - Recursively remove the "Active" state from this Pane and all it's children.
+// - Updates our visuals to match our new state, including highlighting our borders.
+// Arguments:
+// - <none>
+// Return Value:
+// - <none>
+void Pane::ClearActive()
+{
+    _lastActive = false;
+    if (!_IsLeaf())
+    {
+        _firstChild->ClearActive();
+        _secondChild->ClearActive();
+    }
+    UpdateVisuals();
+}
+
+// Method Description:
+// - Sets the "Active" state on this Pane. Only one Pane in a tree of Panes
+//   should be "active".
+// - Updates our visuals to match our new state, including highlighting our borders.
+// Arguments:
+// - <none>
+// Return Value:
+// - <none>
+void Pane::SetActive()
+{
+    _lastActive = true;
+    UpdateVisuals();
+}
+
+// Method Description:
+// - Returns nullptr if no children of this pane were the last control to be
+//   focused, or the profile of the last control to be focused (if there was
+//   one).
+// Arguments:
+// - <none>
+// Return Value:
+// - nullptr if no children of this pane were the last control to be
+//   focused, else the profile of the last control to be focused
+Profile Pane::GetFocusedProfile()
+{
+    auto lastFocused = GetActivePane();
+    return lastFocused ? lastFocused->_profile : nullptr;
+}
+
+// Method Description:
+// - Returns true if this pane was the last pane to be focused in a tree of panes.
+// Arguments:
+// - <none>
+// Return Value:
+// - true iff we were the last pane focused in this tree of panes.
+bool Pane::WasLastFocused() const noexcept
+{
+    return _lastActive;
+}
+
+// Method Description:
+// - Returns true iff this pane has no child panes.
+// Arguments:
+// - <none>
+// Return Value:
+// - true iff this pane has no child panes.
+bool Pane::_IsLeaf() const noexcept
+{
+    return _splitState == SplitState::None;
+}
+
+// Method Description:
+// - Returns true if this pane is currently focused, or there is a pane which is
+//   a child of this pane that is actively focused
+// Arguments:
+// - <none>
+// Return Value:
+// - true if the currently focused pane is either this pane, or one of this
+//   pane's descendants
+bool Pane::_HasFocusedChild() const noexcept
+{
+    // We're intentionally making this one giant expression, so the compiler
+    // will skip the following lookups if one of the lookups before it returns
+    // true
+    return (_lastActive) ||
+           (_firstChild && _firstChild->_HasFocusedChild()) ||
+           (_secondChild && _secondChild->_HasFocusedChild());
+}
+
+// Method Description:
+// - Update the focus state of this pane. We'll make sure to colorize our
+//   borders depending on if we are the active pane or not.
+// Arguments:
+// - <none>
+// Return Value:
+// - <none>
+void Pane::UpdateVisuals()
+{
+    // If we are the focused pane, but not a leaf we should add borders
+    if (!_IsLeaf())
+    {
+        _UpdateBorders();
+    }
+    _borderFirst.BorderBrush(_lastActive ? s_focusedBorderBrush : s_unfocusedBorderBrush);
+    _borderSecond.BorderBrush(_lastActive ? s_focusedBorderBrush : s_unfocusedBorderBrush);
+}
+
+// Method Description:
+// - Focus the current pane. Also trigger focus on the control, or if not a leaf
+//   the control belonging to the last focused leaf.
+//   This makes sure that focus exists within the tab (since panes aren't proper controls)
+// Arguments:
+// - <none>
+// Return Value:
+// - <none>
+void Pane::_Focus()
+{
+    _GotFocusHandlers(shared_from_this(), FocusState::Programmatic);
+    if (const auto& control = GetLastFocusedTerminalControl())
+    {
+        control.Focus(FocusState::Programmatic);
+    }
+}
+
+// Method Description:
+// - Focuses this control if we're a leaf, or attempts to focus the first leaf
+//   of our first child, recursively.
+// Arguments:
+// - <none>
+// Return Value:
+// - <none>
+void Pane::_FocusFirstChild()
+{
+    if (_IsLeaf())
+    {
+        // Originally, we would only raise a GotFocus event here when:
+        //
+        // if (_root.ActualWidth() == 0 && _root.ActualHeight() == 0)
+        //
+        // When these sizes are 0, then the pane might still be in startup,
+        // and doesn't yet have a real size. In that case, the control.Focus
+        // event won't be handled until _after_ the startup events are all
+        // processed. This will lead to the Tab not being notified that the
+        // focus moved to a different Pane.
+        //
+        // However, with the ability to execute multiple actions at a time, in
+        // already existing windows, we need to always raise this event manually
+        // here, to correctly inform the Tab that we're now focused. This will
+        // take care of commandlines like:
+        //
+        // `wtd -w 0 mf down ; sp`
+        // `wtd -w 0 fp -t 1 ; sp`
+        _Focus();
+    }
+    else
+    {
+        _firstChild->_FocusFirstChild();
+    }
+}
+
+// Method Description:
+// - Updates the settings of this pane, presuming that it is a leaf.
+// Arguments:
+// - settings: The new TerminalSettings to apply to any matching controls
+// - profile: The profile from which these settings originated.
+// Return Value:
+// - <none>
+void Pane::UpdateSettings(const TerminalSettingsCreateResult& settings, const Profile& profile)
+{
+    assert(_IsLeaf());
+    const auto& termControl{ _control.try_as<TermControl>() };
+    if (!termControl)
+    {
+        return;
+    }
+    _profile = profile;
+    auto controlSettings = termControl.Settings().as<TerminalSettings>();
+    // Update the parent of the control's settings object (and not the object itself) so
+    // that any overrides made by the control don't get affected by the reload
+    controlSettings.SetParent(settings.DefaultSettings());
+    auto unfocusedSettings{ settings.UnfocusedSettings() };
+    if (unfocusedSettings)
+    {
+        // Note: the unfocused settings needs to be entirely unchanged _except_ we need to
+        // set its parent to the settings object that lives in the control. This is because
+        // the overrides made by the control live in that settings object, so we want to make
+        // sure the unfocused settings inherit from that.
+        unfocusedSettings.SetParent(controlSettings);
+    }
+    termControl.UnfocusedAppearance(unfocusedSettings);
+    termControl.UpdateSettings();
+}
+
+// Method Description:
+// - Attempts to add the provided pane as a split of the current pane.
+// Arguments:
+// - pane: the new pane to add
+// - splitType: How the pane should be attached
+// Return Value:
+// - the new reference to the child created from the current pane.
+std::shared_ptr<Pane> Pane::AttachPane(std::shared_ptr<Pane> pane, SplitDirection splitType)
+{
+    // Splice the new pane into the tree
+    const auto [first, _] = _Split(splitType, .5, pane);
+
+    // If the new pane has a child that was the focus, re-focus it
+    // to steal focus from the currently focused pane.
+    if (pane->_HasFocusedChild())
+    {
+        pane->WalkTree([](auto p) {
+            if (p->_lastActive)
+            {
+                p->_Focus();
+                return true;
+            }
+            return false;
+        });
+    }
+
+    return first;
+}
+
+// Method Description:
+// - Attempts to find the parent of the target pane,
+//   if found remove the pane from the tree and return it.
+// - If the removed pane was (or contained the focus) the first sibling will
+//   gain focus.
+// Arguments:
+// - pane: the pane to detach
+// Return Value:
+// - The removed pane, if found.
+std::shared_ptr<Pane> Pane::DetachPane(std::shared_ptr<Pane> pane)
+{
+    // We can't remove a pane if we only have a reference to a leaf, even if we
+    // are the pane.
+    if (_IsLeaf())
+    {
+        return nullptr;
+    }
+
+    // Check if either of our children matches the search
+    const auto isFirstChild = _firstChild == pane;
+    const auto isSecondChild = _secondChild == pane;
+
+    if (isFirstChild || isSecondChild)
+    {
+        // Keep a reference to the child we are removing
+        auto detached = isFirstChild ? _firstChild : _secondChild;
+        // Remove the child from the tree, replace the current node with the
+        // other child.
+        _CloseChild(isFirstChild, true);
+
+        // Update the borders on this pane and any children to match if we have
+        // no parent.
+        detached->_borders = Borders::None;
+        detached->_ApplySplitDefinitions();
+
+        // Trigger the detached event on each child
+        detached->WalkTree([](auto pane) {
+            pane->_PaneDetachedHandlers(pane);
+            return false;
+        });
+
+        return detached;
+    }
+
+    if (const auto detached = _firstChild->DetachPane(pane))
+    {
+        return detached;
+    }
+
+    return _secondChild->DetachPane(pane);
+}
+
+// Method Description:
+// - Closes one of our children. In doing so, takes the control from the other
+//   child, and makes this pane a leaf node again.
+// Arguments:
+// - closeFirst: if true, the first child should be closed, and the second
+//   should be preserved, and vice-versa for false.
+// - isDetaching: if true, then the pane event handlers for the closed child
+//   should be kept, this way they don't have to be recreated when it is later
+//   reattached to a tree somewhere as the control moves with the pane.
+// Return Value:
+// - <none>
+void Pane::_CloseChild(const bool closeFirst, const bool isDetaching)
+{
+    // Lock the create/close lock so that another operation won't concurrently
+    // modify our tree
+    std::unique_lock lock{ _createCloseLock };
+
+    // If we're a leaf, then chances are both our children closed in close
+    // succession. We waited on the lock while the other child was closed, so
+    // now we don't have a child to close anymore. Return here. When we moved
+    // the non-closed child into us, we also set up event handlers that will be
+    // triggered when we return from this.
+    if (_IsLeaf())
+    {
+        return;
+    }
+
+    auto closedChild = closeFirst ? _firstChild : _secondChild;
+    auto remainingChild = closeFirst ? _secondChild : _firstChild;
+    auto closedChildClosedToken = closeFirst ? _firstClosedToken : _secondClosedToken;
+    auto remainingChildClosedToken = closeFirst ? _secondClosedToken : _firstClosedToken;
+
+    // If we were a parent pane, and we pointed into the now closed child
+    // clear it. We will set it to something else later if
+    bool usedToFocusClosedChildsTerminal = false;
+    if (const auto prev = _parentChildPath.lock())
+    {
+        if (closedChild == prev)
+        {
+            _parentChildPath.reset();
+            usedToFocusClosedChildsTerminal = true;
+        }
+    }
+
+    // If the only child left is a leaf, that means we're a leaf now.
+    if (remainingChild->_IsLeaf())
+    {
+        // Find what borders need to persist after we close the child
+        _borders = _GetCommonBorders();
+
+        // take the control, profile and id of the pane that _wasn't_ closed.
+        _control = remainingChild->_control;
+        _connectionState = remainingChild->_connectionState;
+        _profile = remainingChild->_profile;
+        _id = remainingChild->Id();
+
+        // Add our new event handler before revoking the old one.
+        const auto& termControl{ _control.try_as<TermControl>() };
+        if (termControl)
+        {
+            _connectionStateChangedToken = termControl.ConnectionStateChanged({ this, &Pane::_ControlConnectionStateChangedHandler });
+            _warningBellToken = termControl.WarningBell({ this, &Pane::_ControlWarningBellHandler });
+        }
+
+        // Revoke the old event handlers. Remove both the handlers for the panes
+        // themselves closing, and remove their handlers for their controls
+        // closing. At this point, if the remaining child's control is closed,
+        // they'll trigger only our event handler for the control's close.
+
+        // However, if we are detaching the pane we want to keep its control
+        // handlers since it is just getting moved.
+        if (!isDetaching)
+        {
+            closedChild->WalkTree([](auto p) {
+                if (p->_IsLeaf())
+                {
+                    if (const auto& closedControl{ p->_control.try_as<TermControl>() })
+                    {
+                        closedControl.ConnectionStateChanged(p->_connectionStateChangedToken);
+                        closedControl.WarningBell(p->_warningBellToken);
+                    }
+                }
+                return false;
+            });
+        }
+
+        closedChild->Closed(closedChildClosedToken);
+        remainingChild->Closed(remainingChildClosedToken);
+
+        if (const auto& remainingControl{ remainingChild->_control.try_as<TermControl>() })
+        {
+            remainingControl.ConnectionStateChanged(remainingChild->_connectionStateChangedToken);
+            remainingControl.WarningBell(remainingChild->_warningBellToken);
+        }
+
+        // If we or either of our children was focused, we want to take that
+        // focus from them.
+        _lastActive = _lastActive || _firstChild->_lastActive || _secondChild->_lastActive;
+
+        // Remove all the ui elements of the remaining child. This'll make sure
+        // we can re-attach the UserControl to our Grid.
+        remainingChild->_root.Children().Clear();
+        remainingChild->_borderFirst.Child(nullptr);
+
+        // Reset our UI:
+        _root.Children().Clear();
+        _borderFirst.Child(nullptr);
+        _borderSecond.Child(nullptr);
+        _root.ColumnDefinitions().Clear();
+        _root.RowDefinitions().Clear();
+
+        // Reattach the UserControl to our grid.
+        _root.Children().Append(_borderFirst);
+        _borderFirst.Child(_control);
+
+        // Make sure to set our _splitState before focusing the control. If you
+        // fail to do this, when the tab handles the GotFocus event and asks us
+        // what our active control is, we won't technically be a "leaf", and
+        // GetTerminalControl will return null.
+        _splitState = SplitState::None;
+
+        // re-attach our handler for the control's GotFocus event.
+        _gotFocusRevoker = _control.GotFocus(winrt::auto_revoke, { this, &Pane::_ControlGotFocusHandler });
+        _lostFocusRevoker = _control.LostFocus(winrt::auto_revoke, { this, &Pane::_ControlLostFocusHandler });
+
+        // If we're inheriting the "last active" state from one of our children,
+        // focus our control now. This should trigger our own GotFocus event.
+        if (usedToFocusClosedChildsTerminal || _lastActive)
+        {
+            _control.Focus(FocusState::Programmatic);
+
+            // See GH#7252
+            // Manually fire off the GotFocus event. Typically, this is done
+            // automatically when the control gets focused. However, if we're
+            // `exit`ing a zoomed pane, then the other sibling isn't in the UI
+            // tree currently. So the above call to Focus won't actually focus
+            // the control. Because Tab is relying on GotFocus to know who the
+            // active pane in the tree is, without this call, _no one_ will be
+            // the active pane any longer.
+            _GotFocusHandlers(shared_from_this(), FocusState::Programmatic);
+        }
+
+        _UpdateBorders();
+
+        // Release our children.
+        _firstChild = nullptr;
+        _secondChild = nullptr;
+    }
+    else
+    {
+        // Find what borders need to persist after we close the child
+        auto remainingBorders = _GetCommonBorders();
+
+        // Steal all the state from our child
+        _splitState = remainingChild->_splitState;
+        _firstChild = remainingChild->_firstChild;
+        _secondChild = remainingChild->_secondChild;
+
+        // Set up new close handlers on the children
+        _SetupChildCloseHandlers();
+
+        // Revoke the old event handlers on our new children
+        _firstChild->Closed(remainingChild->_firstClosedToken);
+        _secondChild->Closed(remainingChild->_secondClosedToken);
+
+        // Remove the event handlers on the old children
+        remainingChild->Closed(remainingChildClosedToken);
+        closedChild->Closed(closedChildClosedToken);
+        if (!isDetaching)
+        {
+            closedChild->WalkTree([](auto p) {
+                if (p->_IsLeaf())
+                {
+                    if (const auto& closedControl{ p->_control.try_as<TermControl>() })
+                    {
+                        closedControl.ConnectionStateChanged(p->_connectionStateChangedToken);
+                        closedControl.WarningBell(p->_warningBellToken);
+                    }
+                }
+                return false;
+            });
+        }
+
+        // Reset our UI:
+        _root.Children().Clear();
+        _borderFirst.Child(nullptr);
+        _borderSecond.Child(nullptr);
+        _root.ColumnDefinitions().Clear();
+        _root.RowDefinitions().Clear();
+
+        // Copy the old UI over to our grid.
+        // Start by copying the row/column definitions. Iterate over the
+        // rows/cols, and remove each one from the old grid, and attach it to
+        // our grid instead.
+        while (remainingChild->_root.ColumnDefinitions().Size() > 0)
+        {
+            auto col = remainingChild->_root.ColumnDefinitions().GetAt(0);
+            remainingChild->_root.ColumnDefinitions().RemoveAt(0);
+            _root.ColumnDefinitions().Append(col);
+        }
+        while (remainingChild->_root.RowDefinitions().Size() > 0)
+        {
+            auto row = remainingChild->_root.RowDefinitions().GetAt(0);
+            remainingChild->_root.RowDefinitions().RemoveAt(0);
+            _root.RowDefinitions().Append(row);
+        }
+
+        // Remove the child's UI elements from the child's grid, so we can
+        // attach them to us instead.
+        remainingChild->_root.Children().Clear();
+        remainingChild->_borderFirst.Child(nullptr);
+        remainingChild->_borderSecond.Child(nullptr);
+
+        _borderFirst.Child(_firstChild->GetRootElement());
+        _borderSecond.Child(_secondChild->GetRootElement());
+
+        _root.Children().Append(_borderFirst);
+        _root.Children().Append(_borderSecond);
+
+        // Propagate the new borders down to the children.
+        _borders = remainingBorders;
+        _ApplySplitDefinitions();
+
+        // If our child had focus and closed, just transfer to the first remaining
+        // child
+        if (closedChild->_HasFocusedChild())
+        {
+            _FocusFirstChild();
+        }
+        // We might not have focus currently, but if our parent does then we
+        // want to make sure we have a valid path to one of our children.
+        // We should only update the path if our other child doesn't have focus itself.
+        else if (usedToFocusClosedChildsTerminal && !_secondChild->_HasFocusedChild())
+        {
+            // update our path to our first remaining leaf
+            _parentChildPath = _firstChild;
+            _firstChild->WalkTree([](auto p) {
+                if (p->_IsLeaf())
+                {
+                    return true;
+                }
+                p->_parentChildPath = p->_firstChild;
+                return false;
+            });
+            // This will focus the first terminal, and will set that leaf pane
+            // to the active pane if we nor one of our parents is not itself focused.
+            _FocusFirstChild();
+        }
+
+        // Release the pointers that the child was holding.
+        remainingChild->_firstChild = nullptr;
+        remainingChild->_secondChild = nullptr;
+    }
+}
+
+winrt::fire_and_forget Pane::_CloseChildRoutine(const bool closeFirst)
+{
+    auto weakThis{ shared_from_this() };
+
+    co_await winrt::resume_foreground(_root.Dispatcher());
+
+    if (auto pane{ weakThis.get() })
+    {
+        // This will query if animations are enabled via the "Show animations in
+        // Windows" setting in the OS
+        winrt::Windows::UI::ViewManagement::UISettings uiSettings;
+        const auto animationsEnabledInOS = uiSettings.AnimationsEnabled();
+        const auto animationsEnabledInApp = Media::Animation::Timeline::AllowDependentAnimations();
+
+        // GH#7252: If either child is zoomed, just skip the animation. It won't work.
+        const bool eitherChildZoomed = pane->_firstChild->_zoomed || pane->_secondChild->_zoomed;
+        // If animations are disabled, just skip this and go straight to
+        // _CloseChild. Curiously, the pane opening animation doesn't need this,
+        // and will skip straight to Completed when animations are disabled, but
+        // this one doesn't seem to.
+        if (!animationsEnabledInOS || !animationsEnabledInApp || eitherChildZoomed)
+        {
+            pane->_CloseChild(closeFirst, false);
+            co_return;
+        }
+
+        // Setup the animation
+
+        auto removedChild = closeFirst ? _firstChild : _secondChild;
+        auto remainingChild = closeFirst ? _secondChild : _firstChild;
+        const bool splitWidth = _splitState == SplitState::Vertical;
+
+        Size removedOriginalSize{
+            ::base::saturated_cast<float>(removedChild->_root.ActualWidth()),
+            ::base::saturated_cast<float>(removedChild->_root.ActualHeight())
+        };
+        Size remainingOriginalSize{
+            ::base::saturated_cast<float>(remainingChild->_root.ActualWidth()),
+            ::base::saturated_cast<float>(remainingChild->_root.ActualHeight())
+        };
+
+        // Remove both children from the grid
+        _borderFirst.Child(nullptr);
+        _borderSecond.Child(nullptr);
+
+        if (_splitState == SplitState::Vertical)
+        {
+            Controls::Grid::SetColumn(_borderFirst, 0);
+            Controls::Grid::SetColumn(_borderSecond, 1);
+        }
+        else if (_splitState == SplitState::Horizontal)
+        {
+            Controls::Grid::SetRow(_borderFirst, 0);
+            Controls::Grid::SetRow(_borderSecond, 1);
+        }
+
+        // Create the dummy grid. This grid will be the one we actually animate,
+        // in the place of the closed pane.
+        Controls::Grid dummyGrid;
+        // GH#603 - we can safely add a BG here, as the control is gone right
+        // away, to fill the space as the rest of the pane expands.
+        dummyGrid.Background(s_unfocusedBorderBrush);
+        // It should be the size of the closed pane.
+        dummyGrid.Width(removedOriginalSize.Width);
+        dummyGrid.Height(removedOriginalSize.Height);
+
+        _borderFirst.Child(closeFirst ? dummyGrid : remainingChild->GetRootElement());
+        _borderSecond.Child(closeFirst ? remainingChild->GetRootElement() : dummyGrid);
+
+        // Set up the rows/cols as auto/auto, so they'll only use the size of
+        // the elements in the grid.
+        //
+        // * For the closed pane, we want to make that row/col "auto" sized, so
+        //   it takes up as much space as is available.
+        // * For the remaining pane, we'll make that row/col "*" sized, so it
+        //   takes all the remaining space. As the dummy grid is resized down,
+        //   the remaining pane will expand to take the rest of the space.
+        _root.ColumnDefinitions().Clear();
+        _root.RowDefinitions().Clear();
+        if (_splitState == SplitState::Vertical)
+        {
+            auto firstColDef = Controls::ColumnDefinition();
+            auto secondColDef = Controls::ColumnDefinition();
+            firstColDef.Width(!closeFirst ? GridLengthHelper::FromValueAndType(1, GridUnitType::Star) : GridLengthHelper::Auto());
+            secondColDef.Width(closeFirst ? GridLengthHelper::FromValueAndType(1, GridUnitType::Star) : GridLengthHelper::Auto());
+            _root.ColumnDefinitions().Append(firstColDef);
+            _root.ColumnDefinitions().Append(secondColDef);
+        }
+        else if (_splitState == SplitState::Horizontal)
+        {
+            auto firstRowDef = Controls::RowDefinition();
+            auto secondRowDef = Controls::RowDefinition();
+            firstRowDef.Height(!closeFirst ? GridLengthHelper::FromValueAndType(1, GridUnitType::Star) : GridLengthHelper::Auto());
+            secondRowDef.Height(closeFirst ? GridLengthHelper::FromValueAndType(1, GridUnitType::Star) : GridLengthHelper::Auto());
+            _root.RowDefinitions().Append(firstRowDef);
+            _root.RowDefinitions().Append(secondRowDef);
+        }
+
+        // Animate the dummy grid from its current size down to 0
+        Media::Animation::DoubleAnimation animation{};
+        animation.Duration(AnimationDuration);
+        animation.From(splitWidth ? removedOriginalSize.Width : removedOriginalSize.Height);
+        animation.To(0.0);
+        // This easing is the same as the entrance animation.
+        animation.EasingFunction(Media::Animation::QuadraticEase{});
+        animation.EnableDependentAnimation(true);
+
+        Media::Animation::Storyboard s;
+        s.Duration(AnimationDuration);
+        s.Children().Append(animation);
+        s.SetTarget(animation, dummyGrid);
+        s.SetTargetProperty(animation, splitWidth ? L"Width" : L"Height");
+
+        // Start the animation.
+        s.Begin();
+
+        std::weak_ptr<Pane> weakThis{ shared_from_this() };
+
+        // When the animation is completed, reparent the child's content up to
+        // us, and remove the child nodes from the tree.
+        animation.Completed([weakThis, closeFirst](auto&&, auto&&) {
+            if (auto pane{ weakThis.lock() })
+            {
+                // We don't need to manually undo any of the above trickiness.
+                // We're going to re-parent the child's content into us anyways
+                pane->_CloseChild(closeFirst, false);
+            }
+        });
+    }
+}
+
+// Method Description:
+// - Adds event handlers to our children to handle their close events.
+// Arguments:
+// - <none>
+// Return Value:
+// - <none>
+void Pane::_SetupChildCloseHandlers()
+{
+    _firstClosedToken = _firstChild->Closed([this](auto&& /*s*/, auto&& /*e*/) {
+        _CloseChildRoutine(true);
+    });
+
+    _secondClosedToken = _secondChild->Closed([this](auto&& /*s*/, auto&& /*e*/) {
+        _CloseChildRoutine(false);
+    });
+}
+
+// Method Description:
+// - Sets up row/column definitions for this pane. There are three total
+//   row/cols. The middle one is for the separator. The first and third are for
+//   each of the child panes, and are given a size in pixels, based off the
+//   available space, and the percent of the space they respectively consume,
+//   which is stored in _desiredSplitPosition
+// - Does nothing if our split state is currently set to SplitState::None
+// Arguments:
+// - <none>
+// Return Value:
+// - <none>
+void Pane::_CreateRowColDefinitions()
+{
+    const auto first = _desiredSplitPosition * 100.0f;
+    const auto second = 100.0f - first;
+    if (_splitState == SplitState::Vertical)
+    {
+        _root.ColumnDefinitions().Clear();
+
+        // Create two columns in this grid: one for each pane
+
+        auto firstColDef = Controls::ColumnDefinition();
+        firstColDef.Width(GridLengthHelper::FromValueAndType(first, GridUnitType::Star));
+
+        auto secondColDef = Controls::ColumnDefinition();
+        secondColDef.Width(GridLengthHelper::FromValueAndType(second, GridUnitType::Star));
+
+        _root.ColumnDefinitions().Append(firstColDef);
+        _root.ColumnDefinitions().Append(secondColDef);
+    }
+    else if (_splitState == SplitState::Horizontal)
+    {
+        _root.RowDefinitions().Clear();
+
+        // Create two rows in this grid: one for each pane
+
+        auto firstRowDef = Controls::RowDefinition();
+        firstRowDef.Height(GridLengthHelper::FromValueAndType(first, GridUnitType::Star));
+
+        auto secondRowDef = Controls::RowDefinition();
+        secondRowDef.Height(GridLengthHelper::FromValueAndType(second, GridUnitType::Star));
+
+        _root.RowDefinitions().Append(firstRowDef);
+        _root.RowDefinitions().Append(secondRowDef);
+    }
+}
+
+// Method Description:
+// - Sets the thickness of each side of our borders to match our _borders state.
+// Arguments:
+// - <none>
+// Return Value:
+// - <none>
+void Pane::_UpdateBorders()
+{
+    double top = 0, bottom = 0, left = 0, right = 0;
+
+    Thickness newBorders{ 0 };
+    // Zoomed panes, and focused parents should have full borders
+    if (_zoomed || (!_IsLeaf() && _lastActive))
+    {
+        top = bottom = right = left = PaneBorderSize;
+    }
+    else
+    {
+        if (WI_IsFlagSet(_borders, Borders::Top))
+        {
+            top = PaneBorderSize;
+        }
+        if (WI_IsFlagSet(_borders, Borders::Bottom))
+        {
+            bottom = PaneBorderSize;
+        }
+        if (WI_IsFlagSet(_borders, Borders::Left))
+        {
+            left = PaneBorderSize;
+        }
+        if (WI_IsFlagSet(_borders, Borders::Right))
+        {
+            right = PaneBorderSize;
+        }
+    }
+
+    if (_IsLeaf())
+    {
+        _borderFirst.BorderThickness(ThicknessHelper::FromLengths(left, top, right, bottom));
+    }
+    else
+    {
+        // If we are not a leaf we don't want to duplicate the shared border
+        // between our children.
+        if (_splitState == SplitState::Vertical)
+        {
+            _borderFirst.BorderThickness(ThicknessHelper::FromLengths(left, top, 0, bottom));
+            _borderSecond.BorderThickness(ThicknessHelper::FromLengths(0, top, right, bottom));
+        }
+        else
+        {
+            _borderFirst.BorderThickness(ThicknessHelper::FromLengths(left, top, right, 0));
+            _borderSecond.BorderThickness(ThicknessHelper::FromLengths(left, 0, right, bottom));
+        }
+    }
+}
+
+// Method Description:
+// - Find the borders for the leaf pane, or the shared borders for child panes.
+// - This deliberately ignores if a focused parent has borders.
+// Arguments:
+// - <none>
+// Return Value:
+// - <none>
+Borders Pane::_GetCommonBorders()
+{
+    if (_IsLeaf())
+    {
+        return _borders;
+    }
+
+    return _firstChild->_GetCommonBorders() & _secondChild->_GetCommonBorders();
+}
+
+// Method Description:
+// - Sets the row/column of our child UI elements, to match our current split type.
+// - In case the split definition or parent borders were changed, this recursively
+//   updates the children as well.
+// Arguments:
+// - <none>
+// Return Value:
+// - <none>
+void Pane::_ApplySplitDefinitions()
+{
+    if (_splitState == SplitState::Vertical)
+    {
+        Controls::Grid::SetColumn(_borderFirst, 0);
+        Controls::Grid::SetColumn(_borderSecond, 1);
+
+        _firstChild->_borders = _borders | Borders::Right;
+        _secondChild->_borders = _borders | Borders::Left;
+        _borders = Borders::None;
+
+        _firstChild->_ApplySplitDefinitions();
+        _secondChild->_ApplySplitDefinitions();
+    }
+    else if (_splitState == SplitState::Horizontal)
+    {
+        Controls::Grid::SetRow(_borderFirst, 0);
+        Controls::Grid::SetRow(_borderSecond, 1);
+
+        _firstChild->_borders = _borders | Borders::Bottom;
+        _secondChild->_borders = _borders | Borders::Top;
+        _borders = Borders::None;
+
+        _firstChild->_ApplySplitDefinitions();
+        _secondChild->_ApplySplitDefinitions();
+    }
+    _UpdateBorders();
+}
+
+// Method Description:
+// - Create a pair of animations when a new control enters this pane. This
+//   should _ONLY_ be called in _Split, AFTER the first and second child panes
+//   have been set up.
+void Pane::_SetupEntranceAnimation()
+{
+    // This will query if animations are enabled via the "Show animations in
+    // Windows" setting in the OS
+    winrt::Windows::UI::ViewManagement::UISettings uiSettings;
+    const auto animationsEnabledInOS = uiSettings.AnimationsEnabled();
+    const auto animationsEnabledInApp = Media::Animation::Timeline::AllowDependentAnimations();
+
+    const bool splitWidth = _splitState == SplitState::Vertical;
+    const auto totalSize = splitWidth ? _root.ActualWidth() : _root.ActualHeight();
+    // If we don't have a size yet, it's likely that we're in startup, or we're
+    // being executed as a sequence of actions. In that case, just skip the
+    // animation.
+    if (totalSize <= 0 || !animationsEnabledInOS || !animationsEnabledInApp)
+    {
+        return;
+    }
+
+    // Use the unfocused border color as the pane background, so an actual color
+    // appears behind panes as we animate them sliding in.
+    //
+    // GH#603 - We set only the background of the new pane, while it animates
+    // in. Once the animation is done, we'll remove that background, so if the
+    // user wants vintage opacity, they'll be able to see what's under the
+    // window.
+    // * If we don't give it a background, then the BG will be entirely transparent.
+    // * If we give the parent (us) root BG a color, then a transparent pane
+    //   will flash opaque during the animation, then back to transparent, which
+    //   looks bad.
+    _secondChild->_root.Background(s_unfocusedBorderBrush);
+
+    const auto [firstSize, secondSize] = _CalcChildrenSizes(::base::saturated_cast<float>(totalSize));
+
+    // This is safe to capture this, because it's only being called in the
+    // context of this method (not on another thread)
+    auto setupAnimation = [&](const auto& size, const bool isFirstChild) {
+        auto child = isFirstChild ? _firstChild : _secondChild;
+        auto childGrid = child->_root;
+        // If we are splitting a parent pane this may be null
+        auto control = child->_control;
+        // Build up our animation:
+        // * it'll take as long as our duration (200ms)
+        // * it'll change the value of our property from 0 to secondSize
+        // * it'll animate that value using a quadratic function (like f(t) = t^2)
+        // * IMPORTANT! We'll manually tell the animation that "yes we know what
+        //   we're doing, we want an animation here."
+        Media::Animation::DoubleAnimation animation{};
+        animation.Duration(AnimationDuration);
+        if (isFirstChild)
+        {
+            // If we're animating the first pane, the size should decrease, from
+            // the full size down to the given size.
+            animation.From(totalSize);
+            animation.To(size);
+        }
+        else
+        {
+            // Otherwise, we want to show the pane getting larger, so animate
+            // from 0 to the requested size.
+            animation.From(0.0);
+            animation.To(size);
+        }
+        animation.EasingFunction(Media::Animation::QuadraticEase{});
+        animation.EnableDependentAnimation(true);
+
+        // Now we're going to set up the Storyboard. This is a unit that uses the
+        // Animation from above, and actually applies it to a property.
+        // * we'll set it up for the same duration as the animation we have
+        // * Apply the animation to the grid of the new pane we're adding to the tree.
+        // * apply the animation to the Width or Height property.
+        Media::Animation::Storyboard s;
+        s.Duration(AnimationDuration);
+        s.Children().Append(animation);
+        s.SetTarget(animation, childGrid);
+        s.SetTargetProperty(animation, splitWidth ? L"Width" : L"Height");
+
+        // BE TRICKY:
+        // We're animating the width or height of our child pane's grid.
+        //
+        // We DON'T want to change the size of the control itself, because the
+        // terminal has to reflow the buffer every time the control changes size. So
+        // what we're going to do there is manually set the control's size to how
+        // big we _actually know_ the control will be.
+        //
+        // We're also going to be changing alignment of our child pane and the
+        // control. This way, we'll be able to have the control stick to the inside
+        // of the child pane's grid (the side that's moving), while we also have the
+        // pane's grid stick to "outside" of the grid (the side that's not moving)
+        if (splitWidth)
+        {
+            // If we're animating the first child, then stick to the top/left of
+            // the parent pane, otherwise use the bottom/right. This is always
+            // the "outside" of the parent pane.
+            childGrid.HorizontalAlignment(isFirstChild ? HorizontalAlignment::Left : HorizontalAlignment::Right);
+            if (control)
+            {
+                control.HorizontalAlignment(HorizontalAlignment::Left);
+                control.Width(isFirstChild ? totalSize : size);
+            }
+
+            // When the animation is completed, undo the trickiness from before, to
+            // restore the controls to the behavior they'd usually have.
+            animation.Completed([childGrid, control, root = _secondChild->_root](auto&&, auto&&) {
+                childGrid.Width(NAN);
+                childGrid.HorizontalAlignment(HorizontalAlignment::Stretch);
+                if (control)
+                {
+                    control.Width(NAN);
+                    control.HorizontalAlignment(HorizontalAlignment::Stretch);
+                }
+                root.Background(nullptr);
+            });
+        }
+        else
+        {
+            // If we're animating the first child, then stick to the top/left of
+            // the parent pane, otherwise use the bottom/right. This is always
+            // the "outside" of the parent pane.
+            childGrid.VerticalAlignment(isFirstChild ? VerticalAlignment::Top : VerticalAlignment::Bottom);
+            if (control)
+            {
+                control.VerticalAlignment(VerticalAlignment::Top);
+                control.Height(isFirstChild ? totalSize : size);
+            }
+
+            // When the animation is completed, undo the trickiness from before, to
+            // restore the controls to the behavior they'd usually have.
+            animation.Completed([childGrid, control, root = _secondChild->_root](auto&&, auto&&) {
+                childGrid.Height(NAN);
+                childGrid.VerticalAlignment(VerticalAlignment::Stretch);
+                if (control)
+                {
+                    control.Height(NAN);
+                    control.VerticalAlignment(VerticalAlignment::Stretch);
+                }
+                root.Background(nullptr);
+            });
+        }
+
+        // Start the animation.
+        s.Begin();
+    };
+
+    // TODO: GH#7365 - animating the first child right now doesn't _really_ do
+    // anything. We could do better though.
+    setupAnimation(firstSize, true);
+    setupAnimation(secondSize, false);
+}
+
+// Method Description:
+// - This is a helper to determine if a given Pane can be split, but without
+//   using the ActualWidth() and ActualHeight() methods. This is used during
+//   processing of many "split-pane" commands, which could happen _before_ we've
+//   laid out a Pane for the first time. When this happens, the Pane's don't
+//   have an actual size yet. However, we'd still like to figure out if the pane
+//   could be split, once they're all laid out.
+// - This method assumes that the Pane we're attempting to split is `target`,
+//   and this method should be called on the root of a tree of Panes.
+// - We'll walk down the tree attempting to find `target`. As we traverse the
+//   tree, we'll reduce the size passed to each subsequent recursive call. The
+//   size passed to this method represents how much space this Pane _will_ have
+//   to use.
+//   * If this pane is a leaf, and it's the pane we're looking for, use the
+//     available space to calculate which direction to split in.
+//   * If this pane is _any other leaf_, then just return nullopt, to indicate
+//     that the `target` Pane is not down this branch.
+//   * If this pane is a parent, calculate how much space our children will be
+//     able to use, and recurse into them.
+// Arguments:
+// - target: The Pane we're attempting to split.
+// - splitType: The direction we're attempting to split in.
+// - availableSpace: The theoretical space that's available for this pane to be able to split.
+// Return Value:
+// - nullopt if `target` is not this pane or a child of this pane, otherwise
+//   true iff we could split this pane, given `availableSpace`
+// Note:
+// - This method is highly similar to Pane::PreCalculateAutoSplit
+std::optional<bool> Pane::PreCalculateCanSplit(const std::shared_ptr<Pane> target,
+                                               SplitDirection splitType,
+                                               const float splitSize,
+                                               const winrt::Windows::Foundation::Size availableSpace) const
+{
+    if (target.get() == this)
+    {
+        const auto firstPercent = 1.0f - splitSize;
+        const auto secondPercent = splitSize;
+        // If this pane is a leaf, and it's the pane we're looking for, use
+        // the available space to calculate which direction to split in.
+        const Size minSize = _GetMinSize();
+
+        if (splitType == SplitDirection::Left || splitType == SplitDirection::Right)
+        {
+            const auto widthMinusSeparator = availableSpace.Width - CombinedPaneBorderSize;
+            const auto newFirstWidth = widthMinusSeparator * firstPercent;
+            const auto newSecondWidth = widthMinusSeparator * secondPercent;
+
+            return { newFirstWidth > minSize.Width && newSecondWidth > minSize.Width };
+        }
+
+        else if (splitType == SplitDirection::Up || splitType == SplitDirection::Down)
+        {
+            const auto heightMinusSeparator = availableSpace.Height - CombinedPaneBorderSize;
+            const auto newFirstHeight = heightMinusSeparator * firstPercent;
+            const auto newSecondHeight = heightMinusSeparator * secondPercent;
+
+            return { newFirstHeight > minSize.Height && newSecondHeight > minSize.Height };
+        }
+    }
+    else if (_IsLeaf())
+    {
+        // If this pane is _any other leaf_, then just return nullopt, to
+        // indicate that the `target` Pane is not down this branch.
+        return std::nullopt;
+    }
+    else
+    {
+        // If this pane is a parent, calculate how much space our children will
+        // be able to use, and recurse into them.
+
+        const bool isVerticalSplit = _splitState == SplitState::Vertical;
+        const float firstWidth = isVerticalSplit ?
+                                     (availableSpace.Width * _desiredSplitPosition) - PaneBorderSize :
+                                     availableSpace.Width;
+        const float secondWidth = isVerticalSplit ?
+                                      (availableSpace.Width - firstWidth) - PaneBorderSize :
+                                      availableSpace.Width;
+        const float firstHeight = !isVerticalSplit ?
+                                      (availableSpace.Height * _desiredSplitPosition) - PaneBorderSize :
+                                      availableSpace.Height;
+        const float secondHeight = !isVerticalSplit ?
+                                       (availableSpace.Height - firstHeight) - PaneBorderSize :
+                                       availableSpace.Height;
+
+        const auto firstResult = _firstChild->PreCalculateCanSplit(target, splitType, splitSize, { firstWidth, firstHeight });
+        return firstResult.has_value() ? firstResult : _secondChild->PreCalculateCanSplit(target, splitType, splitSize, { secondWidth, secondHeight });
+    }
+
+    // We should not possibly be getting here - both the above branches should
+    // return a value.
+    FAIL_FAST();
+}
+
+// Method Description:
+// - Split the focused pane in our tree of panes, and place the given
+//   UserControl into the newly created pane. If we're the focused pane, then
+//   we'll create two new children, and place them side-by-side in our Grid.
+// Arguments:
+// - splitType: what type of split we want to create.
+// - profile: The profile to associate with the newly created pane.
+// - control: A UserControl to use in the new pane.
+// Return Value:
+// - The two newly created Panes, with the original pane first
+std::pair<std::shared_ptr<Pane>, std::shared_ptr<Pane>> Pane::Split(SplitDirection splitType,
+                                                                    const float splitSize,
+                                                                    const Profile& profile,
+                                                                    const Controls::UserControl& control)
+{
+    if (!_lastActive)
+    {
+        if (_firstChild && _firstChild->_HasFocusedChild())
+        {
+            return _firstChild->Split(splitType, splitSize, profile, control);
+        }
+        else if (_secondChild && _secondChild->_HasFocusedChild())
+        {
+            return _secondChild->Split(splitType, splitSize, profile, control);
+        }
+
+        return { nullptr, nullptr };
+    }
+
+    auto newPane = std::make_shared<Pane>(profile, control);
+    return _Split(splitType, splitSize, newPane);
+}
+
+// Method Description:
+// - Toggle the split orientation of the currently focused pane
+// Arguments:
+// - <none>
+// Return Value:
+// - true if a split was changed
+bool Pane::ToggleSplitOrientation()
+{
+    // If we are a leaf there is no split to toggle.
+    if (_IsLeaf())
+    {
+        return false;
+    }
+
+    // If a parent pane is focused, or if one of its children are a leaf and is
+    // focused then switch the split orientation on the current pane.
+    const bool firstIsFocused = _firstChild->_IsLeaf() && _firstChild->_lastActive;
+    const bool secondIsFocused = _secondChild->_IsLeaf() && _secondChild->_lastActive;
+    if (_lastActive || firstIsFocused || secondIsFocused)
+    {
+        // Switch the split orientation
+        _splitState = _splitState == SplitState::Horizontal ? SplitState::Vertical : SplitState::Horizontal;
+
+        // then update the borders and positioning on ourselves and our children.
+        _borders = _GetCommonBorders();
+        // Since we changed if we are using rows/columns, make sure we remove the old definitions
+        _root.ColumnDefinitions().Clear();
+        _root.RowDefinitions().Clear();
+        _CreateRowColDefinitions();
+        _ApplySplitDefinitions();
+
+        return true;
+    }
+
+    return _firstChild->ToggleSplitOrientation() || _secondChild->ToggleSplitOrientation();
+}
+
+// Method Description:
+// - Converts an "automatic" split type into either Vertical or Horizontal,
+//   based upon the current dimensions of the Pane.
+// - Similarly, if Up/Down or Left/Right are provided a Horizontal or Vertical
+//   split type will be returned.
+// Arguments:
+// - splitType: The SplitDirection to attempt to convert
+// Return Value:
+// - One of Horizontal or Vertical
+SplitState Pane::_convertAutomaticOrDirectionalSplitState(const SplitDirection& splitType) const
+{
+    // Careful here! If the pane doesn't yet have a size, these dimensions will
+    // be 0, and we'll always return Vertical.
+
+    if (splitType == SplitDirection::Automatic)
+    {
+        // If the requested split type was "auto", determine which direction to
+        // split based on our current dimensions
+        const Size actualSize{ gsl::narrow_cast<float>(_root.ActualWidth()),
+                               gsl::narrow_cast<float>(_root.ActualHeight()) };
+        return actualSize.Width >= actualSize.Height ? SplitState::Vertical : SplitState::Horizontal;
+    }
+    if (splitType == SplitDirection::Up || splitType == SplitDirection::Down)
+    {
+        return SplitState::Horizontal;
+    }
+    // All that is left is Left / Right which are vertical splits
+    return SplitState::Vertical;
+}
+
+// Method Description:
+// - Does the bulk of the work of creating a new split. Initializes our UI,
+//   creates a new Pane to host the control, registers event handlers.
+// Arguments:
+// - splitType: what type of split we should create.
+// - splitSize: what fraction of the pane the new pane should get
+// - newPane: the pane to add as a child
+// Return Value:
+// - The two newly created Panes, with the original pane as the first pane.
+std::pair<std::shared_ptr<Pane>, std::shared_ptr<Pane>> Pane::_Split(SplitDirection splitType,
+                                                                     const float splitSize,
+                                                                     std::shared_ptr<Pane> newPane)
+{
+    auto actualSplitType = _convertAutomaticOrDirectionalSplitState(splitType);
+
+    // Lock the create/close lock so that another operation won't concurrently
+    // modify our tree
+    std::unique_lock lock{ _createCloseLock };
+
+    if (_IsLeaf())
+    {
+        if (const auto& termControl{ _control.try_as<TermControl>() })
+        {
+            // revoke our handler - the child will take care of the control now.
+            termControl.ConnectionStateChanged(_connectionStateChangedToken);
+            termControl.WarningBell(_warningBellToken);
+            _connectionStateChangedToken.value = 0;
+            _warningBellToken.value = 0;
+        }
+
+        // Remove our old GotFocus handler from the control. We don't what the
+        // control telling us that it's now focused, we want it telling its new
+        // parent.
+        _gotFocusRevoker.revoke();
+        _lostFocusRevoker.revoke();
+    }
+
+    // Remove any children we currently have. We can't add the existing
+    // UserControl to a new grid until we do this.
+    _root.Children().Clear();
+    _borderFirst.Child(nullptr);
+    _borderSecond.Child(nullptr);
+
+    // Create a new pane from ourself
+    if (!_IsLeaf())
+    {
+        // Since we are a parent we don't have borders normally,
+        // so set them temporarily for when we update our split definition.
+        _borders = _GetCommonBorders();
+        _firstChild->Closed(_firstClosedToken);
+        _secondChild->Closed(_secondClosedToken);
+        // If we are not a leaf we should create a new pane that contains our children
+        auto first = std::make_shared<Pane>(_firstChild, _secondChild, _splitState, _desiredSplitPosition);
+        _firstChild = first;
+    }
+    else
+    {
+        //   Move our control, guid into the first one.
+        _firstChild = std::make_shared<Pane>(_profile, _control);
+        _firstChild->_connectionState = std::exchange(_connectionState, ConnectionState::NotConnected);
+        _profile = nullptr;
+        _control = { nullptr };
+    }
+
+    _splitState = actualSplitType;
+    _desiredSplitPosition = 1.0f - splitSize;
+    _secondChild = newPane;
+    // If we want the new pane to be the first child, swap the children
+    if (splitType == SplitDirection::Up || splitType == SplitDirection::Left)
+    {
+        std::swap(_firstChild, _secondChild);
+    }
+
+    _root.ColumnDefinitions().Clear();
+    _root.RowDefinitions().Clear();
+    _CreateRowColDefinitions();
+
+    _borderFirst.Child(_firstChild->GetRootElement());
+    _borderSecond.Child(_secondChild->GetRootElement());
+
+    _root.Children().Append(_borderFirst);
+    _root.Children().Append(_borderSecond);
+
+    _ApplySplitDefinitions();
+
+    // Register event handlers on our children to handle their Close events
+    _SetupChildCloseHandlers();
+
+    _lastActive = false;
+
+    _SetupEntranceAnimation();
+
+    // Clear out our ID, only leaves should have IDs
+    _id = {};
+
+    // Regardless of which child the new child is, we want to return the
+    // original one first.
+    if (splitType == SplitDirection::Up || splitType == SplitDirection::Left)
+    {
+        return { _secondChild, _firstChild };
+    }
+    return { _firstChild, _secondChild };
+}
+
+// Method Description:
+// - Recursively attempt to "zoom" the given pane. When the pane is zoomed, it
+//   won't be displayed as part of the tab tree, instead it'll take up the full
+//   content of the tab. When we find the given pane, we'll need to remove it
+//   from the UI tree, so that the caller can re-add it. We'll also set some
+//   internal state, so the pane can display all of its borders.
+// Arguments:
+// - zoomedPane: This is the pane which we're attempting to zoom on.
+// Return Value:
+// - <none>
+void Pane::Maximize(std::shared_ptr<Pane> zoomedPane)
+{
+    _zoomed = (zoomedPane == shared_from_this());
+    _UpdateBorders();
+    if (!_IsLeaf())
+    {
+        if (zoomedPane == _firstChild || zoomedPane == _secondChild)
+        {
+            // When we're zooming the pane, we'll need to remove it from our UI
+            // tree. Easy way: just remove both children. We'll re-attach both
+            // when we un-zoom.
+            _root.Children().Clear();
+            _borderFirst.Child(nullptr);
+            _borderSecond.Child(nullptr);
+        }
+
+        // Always recurse into both children. If the (un)zoomed pane was one of
+        // our direct children, we'll still want to update it's borders.
+        _firstChild->Maximize(zoomedPane);
+        _secondChild->Maximize(zoomedPane);
+    }
+}
+
+// Method Description:
+// - Recursively attempt to "un-zoom" the given pane. This does the opposite of
+//   Pane::Maximize. When we find the given pane, we should return the pane to our
+//   UI tree. We'll also clear the internal state, so the pane can display its
+//   borders correctly.
+// - The caller should make sure to have removed the zoomed pane from the UI
+//   tree _before_ calling this.
+// Arguments:
+// - zoomedPane: This is the pane which we're attempting to un-zoom.
+// Return Value:
+// - <none>
+void Pane::Restore(std::shared_ptr<Pane> zoomedPane)
+{
+    _zoomed = false;
+    _UpdateBorders();
+    if (!_IsLeaf())
+    {
+        if (zoomedPane == _firstChild || zoomedPane == _secondChild)
+        {
+            // When we're un-zooming the pane, we'll need to re-add it to our UI
+            // tree where it originally belonged. easy way: just re-add both.
+            _root.Children().Clear();
+
+            _borderFirst.Child(_firstChild->GetRootElement());
+            _borderSecond.Child(_secondChild->GetRootElement());
+
+            _root.Children().Append(_borderFirst);
+            _root.Children().Append(_borderSecond);
+        }
+
+        // Always recurse into both children. If the (un)zoomed pane was one of
+        // our direct children, we'll still want to update it's borders.
+        _firstChild->Restore(zoomedPane);
+        _secondChild->Restore(zoomedPane);
+    }
+}
+
+// Method Description:
+// - Retrieves the ID of this pane
+// - NOTE: The caller should make sure that this pane is a leaf,
+//   otherwise the ID value will not make sense (leaves have IDs, parents do not)
+// Return Value:
+// - The ID of this pane
+std::optional<uint32_t> Pane::Id() noexcept
+{
+    return _id;
+}
+
+// Method Description:
+// - Sets this pane's ID
+// - Panes are given IDs upon creation by TerminalTab
+// Arguments:
+// - The number to set this pane's ID to
+void Pane::Id(uint32_t id) noexcept
+{
+    _id = id;
+}
+
+// Method Description:
+// - Recursive function that focuses a pane with the given ID
+// Arguments:
+// - The ID of the pane we want to focus
+bool Pane::FocusPane(const uint32_t id)
+{
+    // Always clear the parent child path if we are focusing a leaf
+    _parentChildPath.reset();
+    if (_IsLeaf() && id == _id)
+    {
+        // Make sure to use _FocusFirstChild here - that'll properly update the
+        // focus if we're in startup.
+        _FocusFirstChild();
+        return true;
+    }
+    else
+    {
+        if (_firstChild && _secondChild)
+        {
+            return _firstChild->FocusPane(id) ||
+                   _secondChild->FocusPane(id);
+        }
+    }
+    return false;
+}
+// Method Description:
+// - Focuses the given pane if it is in the tree.
+// - This is different than FocusPane(id) in that it allows focusing
+//   panes that are not leaves.
+// Arguments:
+// - the pane to focus
+// Return Value:
+// - true if focus was set
+bool Pane::FocusPane(const std::shared_ptr<Pane> pane)
+{
+    if (this == pane.get())
+    {
+        _Focus();
+        return true;
+    }
+    else
+    {
+        // clear the parent child path if we are not the pane being focused.
+        _parentChildPath.reset();
+        if (_firstChild && _secondChild)
+        {
+            return _firstChild->FocusPane(pane) ||
+                   _secondChild->FocusPane(pane);
+        }
+    }
+    return false;
+}
+
+// Method Description:
+// - Check if this pane contains the the argument as a child anywhere along the tree.
+// Arguments:
+// - child: the child to search for.
+// Return Value:
+// - true if the child was found.
+bool Pane::_HasChild(const std::shared_ptr<Pane> child)
+{
+    if (_IsLeaf())
+    {
+        return false;
+    }
+
+    if (_firstChild == child || _secondChild == child)
+    {
+        return true;
+    }
+
+    return _firstChild->_HasChild(child) || _secondChild->_HasChild(child);
+}
+
+// Method Description:
+// - Recursive function that finds a pane with the given ID
+// Arguments:
+// - The ID of the pane we want to find
+// Return Value:
+// - A pointer to the pane with the given ID, if found.
+std::shared_ptr<Pane> Pane::FindPane(const uint32_t id)
+{
+    if (_IsLeaf())
+    {
+        if (id == _id)
+        {
+            return shared_from_this();
+        }
+    }
+    else
+    {
+        if (auto pane = _firstChild->FindPane(id))
+        {
+            return pane;
+        }
+        if (auto pane = _secondChild->FindPane(id))
+        {
+            return pane;
+        }
+    }
+
+    return nullptr;
+}
+
+// Method Description:
+// - Gets the size in pixels of each of our children, given the full size they
+//   should fill. Since these children own their own separators (borders), this
+//   size is their portion of our _entire_ size. If specified size is lower than
+//   required then children will be of minimum size. Snaps first child to grid
+//   but not the second.
+// Arguments:
+// - fullSize: the amount of space in pixels that should be filled by our
+//   children and their separators. Can be arbitrarily low.
+// Return Value:
+// - a pair with the size of our first child and the size of our second child,
+//   respectively.
+std::pair<float, float> Pane::_CalcChildrenSizes(const float fullSize) const
+{
+    const auto widthOrHeight = _splitState == SplitState::Vertical;
+    const auto snappedSizes = _CalcSnappedChildrenSizes(widthOrHeight, fullSize).lower;
+
+    // Keep the first pane snapped and give the second pane all remaining size
+    return {
+        snappedSizes.first,
+        fullSize - snappedSizes.first
+    };
+}
+
+// Method Description:
+// - Gets the size in pixels of each of our children, given the full size they should
+//   fill. Each child is snapped to char grid as close as possible. If called multiple
+//   times with fullSize argument growing, then both returned sizes are guaranteed to be
+//   non-decreasing (it's a monotonically increasing function). This is important so that
+//   user doesn't get any pane shrank when they actually expand the window or parent pane.
+//   That is also required by the layout algorithm.
+// Arguments:
+// - widthOrHeight: if true, operates on width, otherwise on height.
+// - fullSize: the amount of space in pixels that should be filled by our children and
+//   their separator. Can be arbitrarily low.
+// Return Value:
+// - a structure holding the result of this calculation. The 'lower' field represents the
+//   children sizes that would fit in the fullSize, but might (and usually do) not fill it
+//   completely. The 'higher' field represents the size of the children if they slightly exceed
+//   the fullSize, but are snapped. If the children can be snapped and also exactly match
+//   the fullSize, then both this fields have the same value that represent this situation.
+Pane::SnapChildrenSizeResult Pane::_CalcSnappedChildrenSizes(const bool widthOrHeight, const float fullSize) const
+{
+    if (_IsLeaf())
+    {
+        THROW_HR(E_FAIL);
+    }
+
+    //   First we build a tree of nodes corresponding to the tree of our descendant panes.
+    // Each node represents a size of given pane. At the beginning, each node has the minimum
+    // size that the corresponding pane can have; so has the our (root) node. We then gradually
+    // expand our node (which in turn expands some of the child nodes) until we hit the desired
+    // size. Since each expand step (done in _AdvanceSnappedDimension()) guarantees that all the
+    // sizes will be snapped, our return values is also snapped.
+    //   Why do we do it this, iterative way? Why can't we just split the given size by
+    // _desiredSplitPosition and snap it latter? Because it's hardly doable, if possible, to also
+    // fulfill the monotonicity requirement that way. As the fullSize increases, the proportional
+    // point that separates children panes also moves and cells sneak in the available area in
+    // unpredictable way, regardless which child has the snap priority or whether we snap them
+    // upward, downward or to nearest.
+    //   With present way we run the same sequence of actions regardless to the fullSize value and
+    // only just stop at various moments when the built sizes reaches it.  Eventually, this could
+    // be optimized for simple cases like when both children are both leaves with the same character
+    // size, but it doesn't seem to be beneficial.
+
+    auto sizeTree = _CreateMinSizeTree(widthOrHeight);
+    LayoutSizeNode lastSizeTree{ sizeTree };
+
+    while (sizeTree.size < fullSize)
+    {
+        lastSizeTree = sizeTree;
+        _AdvanceSnappedDimension(widthOrHeight, sizeTree);
+
+        if (sizeTree.size == fullSize)
+        {
+            // If we just hit exactly the requested value, then just return the
+            // current state of children.
+            return { { sizeTree.firstChild->size, sizeTree.secondChild->size },
+                     { sizeTree.firstChild->size, sizeTree.secondChild->size } };
+        }
+    }
+
+    // We exceeded the requested size in the loop above, so lastSizeTree will have
+    // the last good sizes (so that children fit in) and sizeTree has the next possible
+    // snapped sizes. Return them as lower and higher snap possibilities.
+    return { { lastSizeTree.firstChild->size, lastSizeTree.secondChild->size },
+             { sizeTree.firstChild->size, sizeTree.secondChild->size } };
+}
+
+// Method Description:
+// - Adjusts given dimension (width or height) so that all descendant terminals
+//   align with their character grids as close as possible. Snaps to closes match
+//   (either upward or downward). Also makes sure to fit in minimal sizes of the panes.
+// Arguments:
+// - widthOrHeight: if true operates on width, otherwise on height
+// - dimension: a dimension (width or height) to snap
+// Return Value:
+// - A value corresponding to the next closest snap size for this Pane, either upward or downward
+float Pane::CalcSnappedDimension(const bool widthOrHeight, const float dimension) const
+{
+    const auto [lower, higher] = _CalcSnappedDimension(widthOrHeight, dimension);
+    return dimension - lower < higher - dimension ? lower : higher;
+}
+
+// Method Description:
+// - Adjusts given dimension (width or height) so that all descendant terminals
+//   align with their character grids as close as possible. Also makes sure to
+//   fit in minimal sizes of the panes.
+// Arguments:
+// - widthOrHeight: if true operates on width, otherwise on height
+// - dimension: a dimension (width or height) to be snapped
+// Return Value:
+// - pair of floats, where first value is the size snapped downward (not greater then
+//   requested size) and second is the size snapped upward (not lower than requested size).
+//   If requested size is already snapped, then both returned values equal this value.
+Pane::SnapSizeResult Pane::_CalcSnappedDimension(const bool widthOrHeight, const float dimension) const
+{
+    const auto& termControl{ _control.try_as<TermControl>() };
+    if (_IsLeaf())
+    {
+        if (!termControl)
+        {
+            return { dimension, dimension };
+        }
+        // If we're a leaf pane, align to the grid of controlling terminal
+
+        const auto minSize = _GetMinSize();
+        const auto minDimension = widthOrHeight ? minSize.Width : minSize.Height;
+
+        if (dimension <= minDimension)
+        {
+            return { minDimension, minDimension };
+        }
+
+        float lower = termControl.SnapDimensionToGrid(widthOrHeight, dimension);
+        if (widthOrHeight)
+        {
+            lower += WI_IsFlagSet(_borders, Borders::Left) ? PaneBorderSize : 0;
+            lower += WI_IsFlagSet(_borders, Borders::Right) ? PaneBorderSize : 0;
+        }
+        else
+        {
+            lower += WI_IsFlagSet(_borders, Borders::Top) ? PaneBorderSize : 0;
+            lower += WI_IsFlagSet(_borders, Borders::Bottom) ? PaneBorderSize : 0;
+        }
+
+        if (lower == dimension)
+        {
+            // If we happen to be already snapped, then just return this size
+            // as both lower and higher values.
+            return { lower, lower };
+        }
+        else
+        {
+            const auto cellSize = termControl.CharacterDimensions();
+            const auto higher = lower + (widthOrHeight ? cellSize.Width : cellSize.Height);
+            return { lower, higher };
+        }
+    }
+    else if (_splitState == (widthOrHeight ? SplitState::Horizontal : SplitState::Vertical))
+    {
+        // If we're resizing along separator axis, snap to the closest possibility
+        // given by our children panes.
+
+        const auto firstSnapped = _firstChild->_CalcSnappedDimension(widthOrHeight, dimension);
+        const auto secondSnapped = _secondChild->_CalcSnappedDimension(widthOrHeight, dimension);
+        return {
+            std::max(firstSnapped.lower, secondSnapped.lower),
+            std::min(firstSnapped.higher, secondSnapped.higher)
+        };
+    }
+    else
+    {
+        // If we're resizing perpendicularly to separator axis, calculate the sizes
+        // of child panes that would fit the given size. We use same algorithm that
+        // is used for real resize routine, but exclude the remaining empty space that
+        // would appear after the second pane. This will be the 'downward' snap possibility,
+        // while the 'upward' will be given as a side product of the layout function.
+
+        const auto childSizes = _CalcSnappedChildrenSizes(widthOrHeight, dimension);
+        return {
+            childSizes.lower.first + childSizes.lower.second,
+            childSizes.higher.first + childSizes.higher.second
+        };
+    }
+}
+
+// Method Description:
+// - Increases size of given LayoutSizeNode to match next possible 'snap'. In case of leaf
+//   pane this means the next cell of the terminal. Otherwise it means that one of its children
+//   advances (recursively). It expects the given node and its descendants to have either
+//   already snapped or minimum size.
+// Arguments:
+// - widthOrHeight: if true operates on width, otherwise on height.
+// - sizeNode: a layout size node that corresponds to this pane.
+// Return Value:
+// - <none>
+void Pane::_AdvanceSnappedDimension(const bool widthOrHeight, LayoutSizeNode& sizeNode) const
+{
+    const auto& termControl{ _control.try_as<TermControl>() };
+    if (_IsLeaf())
+    {
+        if (termControl)
+        {
+            // We're a leaf pane, so just add one more row or column (unless isMinimumSize
+            // is true, see below).
+
+            if (sizeNode.isMinimumSize)
+            {
+                // If the node is of its minimum size, this size might not be snapped (it might
+                // be, say, half a character, or fixed 10 pixels), so snap it upward. It might
+                // however be already snapped, so add 1 to make sure it really increases
+                // (not strictly necessary but to avoid surprises).
+                sizeNode.size = _CalcSnappedDimension(widthOrHeight, sizeNode.size + 1).higher;
+            }
+            else
+            {
+                const auto cellSize = termControl.CharacterDimensions();
+                sizeNode.size += widthOrHeight ? cellSize.Width : cellSize.Height;
+            }
+        }
+        else
+        {
+            // If we're a leaf that didn't have a TermControl, then just increment
+            // by one. We have to increment by _some_ value, because this is used in
+            // a while() loop to find the next bigger size we can snap to. But since
+            // a non-terminal control doesn't really care what size it's snapped to,
+            // we can just say "one pixel larger is the next snap point"
+            sizeNode.size += 1;
+        }
+    }
+    else // !_IsLeaf()
+    {
+        // We're a parent pane, so we have to advance dimension of our children panes. In
+        // fact, we advance only one child (chosen later) to keep the growth fine-grained.
+
+        // To choose which child pane to advance, we actually need to know their advanced sizes
+        // in advance (oh), to see which one would 'fit' better. Often, this is already cached
+        // by the previous invocation of this function in nextFirstChild and nextSecondChild
+        // fields of given node. If not, we need to calculate them now.
+        if (sizeNode.nextFirstChild == nullptr)
+        {
+            sizeNode.nextFirstChild = std::make_unique<LayoutSizeNode>(*sizeNode.firstChild);
+            _firstChild->_AdvanceSnappedDimension(widthOrHeight, *sizeNode.nextFirstChild);
+        }
+        if (sizeNode.nextSecondChild == nullptr)
+        {
+            sizeNode.nextSecondChild = std::make_unique<LayoutSizeNode>(*sizeNode.secondChild);
+            _secondChild->_AdvanceSnappedDimension(widthOrHeight, *sizeNode.nextSecondChild);
+        }
+
+        const auto nextFirstSize = sizeNode.nextFirstChild->size;
+        const auto nextSecondSize = sizeNode.nextSecondChild->size;
+
+        // Choose which child pane to advance.
+        bool advanceFirstOrSecond;
+        if (_splitState == (widthOrHeight ? SplitState::Horizontal : SplitState::Vertical))
+        {
+            // If we're growing along separator axis, choose the child that
+            // wants to be smaller than the other, so that the resulting size
+            // will be the smallest.
+            advanceFirstOrSecond = nextFirstSize < nextSecondSize;
+        }
+        else
+        {
+            // If we're growing perpendicularly to separator axis, choose a
+            // child so that their size ratio is closer to that we're trying
+            // to maintain (this is, the relative separator position is closer
+            // to the _desiredSplitPosition field).
+
+            const auto firstSize = sizeNode.firstChild->size;
+            const auto secondSize = sizeNode.secondChild->size;
+
+            // Because we rely on equality check, these calculations have to be
+            // immune to floating point errors. In common situation where both panes
+            // have the same character sizes and _desiredSplitPosition is 0.5 (or
+            // some simple fraction) both ratios will often be the same, and if so
+            // we always take the left child. It could be right as well, but it's
+            // important that it's consistent: that it would always go
+            // 1 -> 2 -> 1 -> 2 -> 1 -> 2 and not like 1 -> 1 -> 2 -> 2 -> 2 -> 1
+            // which would look silly to the user but which occur if there was
+            // a non-floating-point-safe math.
+            const auto deviation1 = nextFirstSize - (nextFirstSize + secondSize) * _desiredSplitPosition;
+            const auto deviation2 = -1 * (firstSize - (firstSize + nextSecondSize) * _desiredSplitPosition);
+            advanceFirstOrSecond = deviation1 <= deviation2;
+        }
+
+        // Here we advance one of our children. Because we already know the appropriate
+        // (advanced) size that given child would need to have, we simply assign that size
+        // to it. We then advance its 'next*' size (nextFirstChild or nextSecondChild) so
+        // the invariant holds (as it will likely be used by the next invocation of this
+        // function). The other child's next* size remains unchanged because its size
+        // haven't changed either.
+        if (advanceFirstOrSecond)
+        {
+            *sizeNode.firstChild = *sizeNode.nextFirstChild;
+            _firstChild->_AdvanceSnappedDimension(widthOrHeight, *sizeNode.nextFirstChild);
+        }
+        else
+        {
+            *sizeNode.secondChild = *sizeNode.nextSecondChild;
+            _secondChild->_AdvanceSnappedDimension(widthOrHeight, *sizeNode.nextSecondChild);
+        }
+
+        // Since the size of one of our children has changed we need to update our size as well.
+        if (_splitState == (widthOrHeight ? SplitState::Horizontal : SplitState::Vertical))
+        {
+            sizeNode.size = std::max(sizeNode.firstChild->size, sizeNode.secondChild->size);
+        }
+        else
+        {
+            sizeNode.size = sizeNode.firstChild->size + sizeNode.secondChild->size;
+        }
+    }
+
+    // Because we have grown, we're certainly no longer of our
+    // minimal size (if we've ever been).
+    sizeNode.isMinimumSize = false;
+}
+
+// Method Description:
+// - Get the absolute minimum size that this pane can be resized to and still
+//   have 1x1 character visible, in each of its children. If we're a leaf, we'll
+//   include the space needed for borders _within_ us.
+// Arguments:
+// - <none>
+// Return Value:
+// - The minimum size that this pane can be resized to and still have a visible
+//   character.
+Size Pane::_GetMinSize() const
+{
+    if (_IsLeaf())
+    {
+        const auto& termControl{ _control.try_as<TermControl>() };
+        auto controlSize = termControl ? termControl.MinimumSize() : Size{ 1, 1 };
+        auto newWidth = controlSize.Width;
+        auto newHeight = controlSize.Height;
+
+        newWidth += WI_IsFlagSet(_borders, Borders::Left) ? PaneBorderSize : 0;
+        newWidth += WI_IsFlagSet(_borders, Borders::Right) ? PaneBorderSize : 0;
+        newHeight += WI_IsFlagSet(_borders, Borders::Top) ? PaneBorderSize : 0;
+        newHeight += WI_IsFlagSet(_borders, Borders::Bottom) ? PaneBorderSize : 0;
+
+        return { newWidth, newHeight };
+    }
+    else
+    {
+        const auto firstSize = _firstChild->_GetMinSize();
+        const auto secondSize = _secondChild->_GetMinSize();
+
+        const auto minWidth = _splitState == SplitState::Vertical ?
+                                  firstSize.Width + secondSize.Width :
+                                  std::max(firstSize.Width, secondSize.Width);
+        const auto minHeight = _splitState == SplitState::Horizontal ?
+                                   firstSize.Height + secondSize.Height :
+                                   std::max(firstSize.Height, secondSize.Height);
+
+        return { minWidth, minHeight };
+    }
+}
+
+// Method Description:
+// - Builds a tree of LayoutSizeNode that matches the tree of panes. Each node
+//   has minimum size that the corresponding pane can have.
+// Arguments:
+// - widthOrHeight: if true operates on width, otherwise on height
+// Return Value:
+// - Root node of built tree that matches this pane.
+Pane::LayoutSizeNode Pane::_CreateMinSizeTree(const bool widthOrHeight) const
+{
+    const auto size = _GetMinSize();
+    LayoutSizeNode node(widthOrHeight ? size.Width : size.Height);
+    if (!_IsLeaf())
+    {
+        node.firstChild = std::make_unique<LayoutSizeNode>(_firstChild->_CreateMinSizeTree(widthOrHeight));
+        node.secondChild = std::make_unique<LayoutSizeNode>(_secondChild->_CreateMinSizeTree(widthOrHeight));
+    }
+
+    return node;
+}
+
+// Method Description:
+// - Adjusts split position so that no child pane is smaller then its
+//   minimum size
+// Arguments:
+// - widthOrHeight: if true, operates on width, otherwise on height.
+// - requestedValue: split position value to be clamped
+// - totalSize: size (width or height) of the parent pane
+// Return Value:
+// - split position (value in range <0.0, 1.0>)
+float Pane::_ClampSplitPosition(const bool widthOrHeight, const float requestedValue, const float totalSize) const
+{
+    const auto firstMinSize = _firstChild->_GetMinSize();
+    const auto secondMinSize = _secondChild->_GetMinSize();
+
+    const auto firstMinDimension = widthOrHeight ? firstMinSize.Width : firstMinSize.Height;
+    const auto secondMinDimension = widthOrHeight ? secondMinSize.Width : secondMinSize.Height;
+
+    const auto minSplitPosition = firstMinDimension / totalSize;
+    const auto maxSplitPosition = 1.0f - (secondMinDimension / totalSize);
+
+    return std::clamp(requestedValue, minSplitPosition, maxSplitPosition);
+}
+
+// Function Description:
+// - Attempts to load some XAML resources that the Pane will need. This includes:
+//   * The Color we'll use for active Panes's borders - SystemAccentColor
+//   * The Brush we'll use for inactive Panes - TabViewBackground (to match the
+//     color of the titlebar)
+// Arguments:
+// - <none>
+// Return Value:
+// - <none>
+void Pane::_SetupResources()
+{
+    const auto res = Application::Current().Resources();
+    const auto accentColorKey = winrt::box_value(L"SystemAccentColor");
+    if (res.HasKey(accentColorKey))
+    {
+        const auto colorFromResources = res.Lookup(accentColorKey);
+        // If SystemAccentColor is _not_ a Color for some reason, use
+        // Transparent as the color, so we don't do this process again on
+        // the next pane (by leaving s_focusedBorderBrush nullptr)
+        auto actualColor = winrt::unbox_value_or<Color>(colorFromResources, Colors::Black());
+        s_focusedBorderBrush = SolidColorBrush(actualColor);
+    }
+    else
+    {
+        // DON'T use Transparent here - if it's "Transparent", then it won't
+        // be able to hittest for clicks, and then clicking on the border
+        // will eat focus.
+        s_focusedBorderBrush = SolidColorBrush{ Colors::Black() };
+    }
+
+    const auto unfocusedBorderBrushKey = winrt::box_value(L"UnfocusedBorderBrush");
+    if (res.HasKey(unfocusedBorderBrushKey))
+    {
+        winrt::Windows::Foundation::IInspectable obj = res.Lookup(unfocusedBorderBrushKey);
+        s_unfocusedBorderBrush = obj.try_as<winrt::Windows::UI::Xaml::Media::SolidColorBrush>();
+    }
+    else
+    {
+        // DON'T use Transparent here - if it's "Transparent", then it won't
+        // be able to hittest for clicks, and then clicking on the border
+        // will eat focus.
+        s_unfocusedBorderBrush = SolidColorBrush{ Colors::Black() };
+    }
+}
+
+int Pane::GetLeafPaneCount() const noexcept
+{
+    return _IsLeaf() ? 1 : (_firstChild->GetLeafPaneCount() + _secondChild->GetLeafPaneCount());
+}
+
+// Method Description:
+// - This is a helper to determine which direction an "Automatic" split should
+//   happen in for a given pane, but without using the ActualWidth() and
+//   ActualHeight() methods. This is used during the initialization of the
+//   Terminal, when we could be processing many "split-pane" commands _before_
+//   we've ever laid out the Terminal for the first time. When this happens, the
+//   Pane's don't have an actual size yet. However, we'd still like to figure
+//   out how to do an "auto" split when these Panes are all laid out.
+// - This method assumes that the Pane we're attempting to split is `target`,
+//   and this method should be called on the root of a tree of Panes.
+// - We'll walk down the tree attempting to find `target`. As we traverse the
+//   tree, we'll reduce the size passed to each subsequent recursive call. The
+//   size passed to this method represents how much space this Pane _will_ have
+//   to use.
+//   * If this pane is a leaf, and it's the pane we're looking for, use the
+//     available space to calculate which direction to split in.
+//   * If this pane is _any other leaf_, then just return nullopt, to indicate
+//     that the `target` Pane is not down this branch.
+//   * If this pane is a parent, calculate how much space our children will be
+//     able to use, and recurse into them.
+// Arguments:
+// - target: The Pane we're attempting to split.
+// - availableSpace: The theoretical space that's available for this pane to be able to split.
+// Return Value:
+// - nullopt if `target` is not this pane or a child of this pane, otherwise the
+//   SplitDirection that `target` would use for an `Automatic` split given
+//   `availableSpace`
+std::optional<SplitDirection> Pane::PreCalculateAutoSplit(const std::shared_ptr<Pane> target,
+                                                          const winrt::Windows::Foundation::Size availableSpace) const
+{
+    if (target.get() == this)
+    {
+        // If this pane is the pane we are looking for, use the available space
+        // to calculate which direction to split in.
+        return availableSpace.Width > availableSpace.Height ? SplitDirection::Right : SplitDirection::Down;
+    }
+    else if (_IsLeaf())
+    {
+        // If this pane is _any other leaf_, then just return nullopt, to
+        // indicate that the `target` Pane is not down this branch.
+        return std::nullopt;
+    }
+    else
+    {
+        // If this pane is a parent, calculate how much space our children will
+        // be able to use, and recurse into them.
+
+        const bool isVerticalSplit = _splitState == SplitState::Vertical;
+        const float firstWidth = isVerticalSplit ? (availableSpace.Width * _desiredSplitPosition) : availableSpace.Width;
+        const float secondWidth = isVerticalSplit ? (availableSpace.Width - firstWidth) : availableSpace.Width;
+        const float firstHeight = !isVerticalSplit ? (availableSpace.Height * _desiredSplitPosition) : availableSpace.Height;
+        const float secondHeight = !isVerticalSplit ? (availableSpace.Height - firstHeight) : availableSpace.Height;
+
+        const auto firstResult = _firstChild->PreCalculateAutoSplit(target, { firstWidth, firstHeight });
+        return firstResult.has_value() ? firstResult : _secondChild->PreCalculateAutoSplit(target, { secondWidth, secondHeight });
+    }
+
+    // We should not possibly be getting here - both the above branches should
+    // return a value.
+    FAIL_FAST();
+}
+
+// Method Description:
+// - Returns true if the pane or one of its descendants is read-only
+bool Pane::ContainsReadOnly() const
+{
+    const auto& termControl{ GetTerminalControl() };
+    return termControl ?
+               termControl.ReadOnly() :
+               (_IsLeaf() ? false : (_firstChild->ContainsReadOnly() || _secondChild->ContainsReadOnly()));
+}
+
+// Method Description:
+// - If we're a parent, place the taskbar state for all our leaves into the
+//   provided vector.
+// - If we're a leaf, place our own state into the vector.
+// Arguments:
+// - states: a vector that will receive all the states of all leaves in the tree
+// Return Value:
+// - <none>
+void Pane::CollectTaskbarStates(std::vector<winrt::TerminalApp::TaskbarState>& states)
+{
+    const auto& termControl{ GetTerminalControl() };
+    if (termControl)
+    {
+        auto tbState{ winrt::make<winrt::TerminalApp::implementation::TaskbarState>(termControl.TaskbarState(),
+                                                                                    termControl.TaskbarProgress()) };
+        states.push_back(tbState);
+    }
+    else if (!_IsLeaf())
+    {
+        _firstChild->CollectTaskbarStates(states);
+        _secondChild->CollectTaskbarStates(states);
+    }
+}
+
+DEFINE_EVENT(Pane, GotFocus, _GotFocusHandlers, Pane::gotFocusArgs);
+DEFINE_EVENT(Pane, LostFocus, _LostFocusHandlers, winrt::delegate<std::shared_ptr<Pane>>);
+DEFINE_EVENT(Pane, PaneRaiseBell, _PaneRaiseBellHandlers, winrt::Windows::Foundation::EventHandler<bool>);
+DEFINE_EVENT(Pane, Detached, _PaneDetachedHandlers, winrt::delegate<std::shared_ptr<Pane>>);