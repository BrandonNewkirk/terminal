--- conflicted
+++ resolved
@@ -1,91 +1,80 @@
-﻿<Page
-<<<<<<< HEAD
-    x:Class="TerminalSettings.Globals"
-    xmlns="http://schemas.microsoft.com/winfx/2006/xaml/presentation"
-    xmlns:x="http://schemas.microsoft.com/winfx/2006/xaml"
-    xmlns:local="using:TerminalSettings"
-=======
-    x:Class="SettingsControl.Globals"
-    xmlns="http://schemas.microsoft.com/winfx/2006/xaml/presentation"
-    xmlns:x="http://schemas.microsoft.com/winfx/2006/xaml"
-    xmlns:local="using:SettingsControl"
->>>>>>> cf2c4311
-    xmlns:d="http://schemas.microsoft.com/expression/blend/2008"
-    xmlns:mc="http://schemas.openxmlformats.org/markup-compatibility/2006"
-    xmlns:Controls="using:Microsoft.UI.Xaml.Controls"
-    mc:Ignorable="d">
-<<<<<<< HEAD
+﻿<Page
+    x:Class="SettingsControl.Globals"
+    xmlns="http://schemas.microsoft.com/winfx/2006/xaml/presentation"
+    xmlns:x="http://schemas.microsoft.com/winfx/2006/xaml"
+    xmlns:local="using:SettingsControl"
+    xmlns:d="http://schemas.microsoft.com/expression/blend/2008"
+    xmlns:mc="http://schemas.openxmlformats.org/markup-compatibility/2006"
+    xmlns:Controls="using:Microsoft.UI.Xaml.Controls"
+    mc:Ignorable="d">
 
-=======
-
->>>>>>> cf2c4311
-    <Grid Background="{ThemeResource ApplicationPageBackgroundThemeBrush}"
-          Margin="0,12,0,0">
-        <Grid.RowDefinitions>
-            <RowDefinition Height="Auto" />
-            <RowDefinition Height="*" />
-        </Grid.RowDefinitions>
-        <Grid.ColumnDefinitions>
-            <ColumnDefinition Width="1*" />
-            <ColumnDefinition Width="1*" />
-        </Grid.ColumnDefinitions>
-        <TextBlock Text="Globals"
-                   Style="{StaticResource HeaderTextBlockStyle}"
-                   Margin="0,0,0,10" />
-        <StackPanel Grid.Row="1" Grid.Column="0" Margin="0,0,100,0">
-            <TextBlock Text="Appearance"
-                   Style="{StaticResource TitleTextBlockStyle}" Margin="0,0,0,10" />
-            <Controls:RadioButtons Header="Requested Theme" Margin="0,0,0,10">
-                <RadioButton x:Name="SystemTheme" Content="System"/>
-                <RadioButton x:Name="DarkTheme" Content="Dark"/>
-                <RadioButton x:Name="LightTheme" Content="Light"/>
-            </Controls:RadioButtons>
-            <Controls:RadioButtons Header="Launch mode" Margin="0,0,0,10">
-                <RadioButton x:Name="DefaultLaunchMode" Content="Default"/>
-                <RadioButton x:Name="MaximizedLaunchMode" Content="Maximized"/>
-            </Controls:RadioButtons>
-            <RelativePanel Margin="0,0,0,10">
-                <Controls:NumberBox x:Name="InitialCols"
-                                    Header="Initial Columns" 
-                                    Value="120" 
-                                    SpinButtonPlacementMode="Compact" 
-                                    SmallChange="10"
-                                    LargeChange="100"
-                                    Margin="0,0,20,0"/>
-                <Controls:NumberBox x:Name="InitialRows"
-                                    Header="Initial Rows" 
-                                    Value="30" 
-                                    SpinButtonPlacementMode="Compact" 
-                                    SmallChange="10"
-                                    LargeChange="100"
-                                    Margin="0,0,20,0"
-                                    RelativePanel.RightOf="InitialCols"/>
-                <TextBox Header="Initial position"
-                         RelativePanel.RightOf="InitialRows"/>
-            </RelativePanel>
-            <CheckBox Content="Always show tabs" />
-            <CheckBox Content="Show Terminal title in titlebar" />
-            <CheckBox Content="Show tabs in titlebar" Margin="0,0,0,10" />
-            <Controls:RadioButtons Header="Tab width mode">
-                <RadioButton x:Name="EqualTabWidthMode" Content="Equal"/>
-                <RadioButton x:Name="TitleLengthTabWidthMode" Content="Title length"/>
-            </Controls:RadioButtons>
-        </StackPanel>
-        <StackPanel Grid.Row="1" Grid.Column="1" Margin="0,0,100,0">
-            <TextBlock Text="Interaction"
-                   Style="{StaticResource TitleTextBlockStyle}" Margin="0,0,0,10" />
-            <TextBox Header="Default profile" Margin="0,0,0,10" />
-            <TextBox Header="Word delimeters" Margin="0,0,0,10" />
-            <CheckBox Content="Confirm close all tabs" />
-            <CheckBox Content="Copy on select" />
-            <CheckBox Content="Snap to grid on resize" Margin="0,0,0,10" />
-            <Controls:NumberBox x:Name="RowsToScroll"
-                                Header="Rows to scroll" 
-                                Value="30" 
-                                SpinButtonPlacementMode="Compact" 
-                                SmallChange="10"
-                                LargeChange="100"
-                                Width="100" HorizontalAlignment="Left"/>
-        </StackPanel>
-    </Grid>
-</Page>
+    <Grid Background="{ThemeResource ApplicationPageBackgroundThemeBrush}"
+          Margin="0,12,0,0">
+        <Grid.RowDefinitions>
+            <RowDefinition Height="Auto" />
+            <RowDefinition Height="*" />
+        </Grid.RowDefinitions>
+        <Grid.ColumnDefinitions>
+            <ColumnDefinition Width="1*" />
+            <ColumnDefinition Width="1*" />
+        </Grid.ColumnDefinitions>
+        <TextBlock Text="Globals"
+                   Style="{StaticResource HeaderTextBlockStyle}"
+                   Margin="0,0,0,10" />
+        <StackPanel Grid.Row="1" Grid.Column="0" Margin="0,0,100,0">
+            <TextBlock Text="Appearance"
+                   Style="{StaticResource TitleTextBlockStyle}" Margin="0,0,0,10" />
+            <Controls:RadioButtons Header="Requested Theme" Margin="0,0,0,10">
+                <RadioButton x:Name="SystemTheme" Content="System"/>
+                <RadioButton x:Name="DarkTheme" Content="Dark"/>
+                <RadioButton x:Name="LightTheme" Content="Light"/>
+            </Controls:RadioButtons>
+            <Controls:RadioButtons Header="Launch mode" Margin="0,0,0,10">
+                <RadioButton x:Name="DefaultLaunchMode" Content="Default"/>
+                <RadioButton x:Name="MaximizedLaunchMode" Content="Maximized"/>
+            </Controls:RadioButtons>
+            <RelativePanel Margin="0,0,0,10">
+                <Controls:NumberBox x:Name="InitialCols"
+                                    Header="Initial Columns" 
+                                    Value="120" 
+                                    SpinButtonPlacementMode="Compact" 
+                                    SmallChange="10"
+                                    LargeChange="100"
+                                    Margin="0,0,20,0"/>
+                <Controls:NumberBox x:Name="InitialRows"
+                                    Header="Initial Rows" 
+                                    Value="30" 
+                                    SpinButtonPlacementMode="Compact" 
+                                    SmallChange="10"
+                                    LargeChange="100"
+                                    Margin="0,0,20,0"
+                                    RelativePanel.RightOf="InitialCols"/>
+                <TextBox Header="Initial position"
+                         RelativePanel.RightOf="InitialRows"/>
+            </RelativePanel>
+            <CheckBox Content="Always show tabs" />
+            <CheckBox Content="Show Terminal title in titlebar" />
+            <CheckBox Content="Show tabs in titlebar" Margin="0,0,0,10" />
+            <Controls:RadioButtons Header="Tab width mode">
+                <RadioButton x:Name="EqualTabWidthMode" Content="Equal"/>
+                <RadioButton x:Name="TitleLengthTabWidthMode" Content="Title length"/>
+            </Controls:RadioButtons>
+        </StackPanel>
+        <StackPanel Grid.Row="1" Grid.Column="1" Margin="0,0,100,0">
+            <TextBlock Text="Interaction"
+                   Style="{StaticResource TitleTextBlockStyle}" Margin="0,0,0,10" />
+            <TextBox Header="Default profile" Margin="0,0,0,10" />
+            <TextBox Header="Word delimeters" Margin="0,0,0,10" />
+            <CheckBox Content="Confirm close all tabs" />
+            <CheckBox Content="Copy on select" />
+            <CheckBox Content="Snap to grid on resize" Margin="0,0,0,10" />
+            <Controls:NumberBox x:Name="RowsToScroll"
+                                Header="Rows to scroll" 
+                                Value="30" 
+                                SpinButtonPlacementMode="Compact" 
+                                SmallChange="10"
+                                LargeChange="100"
+                                Width="100" HorizontalAlignment="Left"/>
+        </StackPanel>
+    </Grid>
+</Page>