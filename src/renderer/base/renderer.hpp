/*++
Copyright (c) Microsoft Corporation
Licensed under the MIT license.

Module Name:
- Renderer.hpp

Abstract:
- This is the definition of our renderer.
- It provides interfaces for the console application to notify when various portions of the console state have changed and need to be redrawn.
- It requires a data interface to fetch relevant console structures required for drawing and a drawing engine target for output.

Author(s):
- Michael Niksa (MiNiksa) 17-Nov-2015
--*/

#pragma once

#include "../inc/IRenderEngine.hpp"
#include "../inc/RenderSettings.hpp"

#include "thread.hpp"

#include "../../buffer/out/textBuffer.hpp"
#include "../../buffer/out/CharRow.hpp"

namespace Microsoft::Console::Render
{
    class Renderer
    {
    public:
        Renderer(const RenderSettings& renderSettings,
                 IRenderData* pData,
                 _In_reads_(cEngines) IRenderEngine** const pEngine,
                 const size_t cEngines,
                 std::unique_ptr<RenderThread> thread);

        ~Renderer();

        [[nodiscard]] HRESULT PaintFrame();

        void NotifyPaintFrame() noexcept;
        void TriggerSystemRedraw(const RECT* const prcDirtyClient);
<<<<<<< HEAD
        void TriggerRedraw(const Microsoft::Console::Types::Viewport& region) override;
        void TriggerRedraw(const COORD* const pcoord) override;
        void TriggerRedrawCursor(const COORD* const pcoord) override;
        void TriggerRedrawAll() override;
        void TriggerTeardown() noexcept override;

        void TriggerSelection() override;
        void TriggerScroll() override;
        void TriggerScroll(const COORD* const pcoordDelta) override;

        void TriggerFlush(const bool circling) override;
        void TriggerTitleChange() override;
=======
        void TriggerRedraw(const Microsoft::Console::Types::Viewport& region);
        void TriggerRedraw(const COORD* const pcoord);
        void TriggerRedrawCursor(const COORD* const pcoord);
        void TriggerRedrawAll();
        void TriggerTeardown() noexcept;

        void TriggerSelection();
        void TriggerScroll();
        void TriggerScroll(const COORD* const pcoordDelta);

        void TriggerCircling();
        void TriggerTitleChange();

        void TriggerNewTextNotification(const std::wstring_view newText);
>>>>>>> ee83081b

        void TriggerFontChange(const int iDpi,
                               const FontInfoDesired& FontInfoDesired,
                               _Out_ FontInfo& FontInfo);

        void UpdateSoftFont(const gsl::span<const uint16_t> bitPattern,
                            const SIZE cellSize,
                            const size_t centeringHint);

        [[nodiscard]] HRESULT GetProposedFont(const int iDpi,
                                              const FontInfoDesired& FontInfoDesired,
                                              _Out_ FontInfo& FontInfo);

        bool IsGlyphWideByFont(const std::wstring_view glyph);

        void EnablePainting();
        void WaitForPaintCompletionAndDisable(const DWORD dwTimeoutMs);
        void WaitUntilCanRender();

        void AddRenderEngine(_In_ IRenderEngine* const pEngine);

        void SetRendererEnteredErrorStateCallback(std::function<void()> pfn);
        void ResetErrorStateAndResume();

        void UpdateLastHoveredInterval(const std::optional<interval_tree::IntervalTree<til::point, size_t>::interval>& newInterval);

    private:
        static IRenderEngine::GridLineSet s_GetGridlines(const TextAttribute& textAttribute) noexcept;
        static bool s_IsSoftFontChar(const std::wstring_view& v, const size_t firstSoftFontChar, const size_t lastSoftFontChar);

        [[nodiscard]] HRESULT _PaintFrameForEngine(_In_ IRenderEngine* const pEngine) noexcept;
        bool _CheckViewportAndScroll();
        [[nodiscard]] HRESULT _PaintBackground(_In_ IRenderEngine* const pEngine);
        void _PaintBufferOutput(_In_ IRenderEngine* const pEngine);
        void _PaintBufferOutputHelper(_In_ IRenderEngine* const pEngine, TextBufferCellIterator it, const COORD target, const bool lineWrapped);
        void _PaintBufferOutputGridLineHelper(_In_ IRenderEngine* const pEngine, const TextAttribute textAttribute, const size_t cchLine, const COORD coordTarget);
        void _PaintSelection(_In_ IRenderEngine* const pEngine);
        void _PaintCursor(_In_ IRenderEngine* const pEngine);
        void _PaintOverlays(_In_ IRenderEngine* const pEngine);
        void _PaintOverlay(IRenderEngine& engine, const RenderOverlay& overlay);
        [[nodiscard]] HRESULT _UpdateDrawingBrushes(_In_ IRenderEngine* const pEngine, const TextAttribute attr, const bool usingSoftFont, const bool isSettingDefaultBrushes);
        [[nodiscard]] HRESULT _PerformScrolling(_In_ IRenderEngine* const pEngine);
        std::vector<SMALL_RECT> _GetSelectionRects() const;
        void _ScrollPreviousSelection(const til::point delta);
        [[nodiscard]] HRESULT _PaintTitle(IRenderEngine* const pEngine);
        [[nodiscard]] std::optional<CursorOptions> _GetCursorInfo();
        [[nodiscard]] HRESULT _PrepareRenderInfo(_In_ IRenderEngine* const pEngine);

        const RenderSettings& _renderSettings;
        std::array<IRenderEngine*, 2> _engines{};
        IRenderData* _pData = nullptr; // Non-ownership pointer
        std::unique_ptr<RenderThread> _pThread;
        static constexpr size_t _firstSoftFontChar = 0xEF20;
        size_t _lastSoftFontChar = 0;
        std::optional<interval_tree::IntervalTree<til::point, size_t>::interval> _hoveredInterval;
        Microsoft::Console::Types::Viewport _viewport;
        std::vector<Cluster> _clusterBuffer;
        std::vector<SMALL_RECT> _previousSelection;
        std::function<void()> _pfnRendererEnteredErrorState;
        bool _destructing = false;

#ifdef UNIT_TESTING
        friend class ConptyOutputTests;
#endif
    };
}
<|MERGE_RESOLUTION|>--- conflicted
+++ resolved
@@ -1,138 +1,123 @@
-/*++
-Copyright (c) Microsoft Corporation
-Licensed under the MIT license.
-
-Module Name:
-- Renderer.hpp
-
-Abstract:
-- This is the definition of our renderer.
-- It provides interfaces for the console application to notify when various portions of the console state have changed and need to be redrawn.
-- It requires a data interface to fetch relevant console structures required for drawing and a drawing engine target for output.
-
-Author(s):
-- Michael Niksa (MiNiksa) 17-Nov-2015
---*/
-
-#pragma once
-
-#include "../inc/IRenderEngine.hpp"
-#include "../inc/RenderSettings.hpp"
-
-#include "thread.hpp"
-
-#include "../../buffer/out/textBuffer.hpp"
-#include "../../buffer/out/CharRow.hpp"
-
-namespace Microsoft::Console::Render
-{
-    class Renderer
-    {
-    public:
-        Renderer(const RenderSettings& renderSettings,
-                 IRenderData* pData,
-                 _In_reads_(cEngines) IRenderEngine** const pEngine,
-                 const size_t cEngines,
-                 std::unique_ptr<RenderThread> thread);
-
-        ~Renderer();
-
-        [[nodiscard]] HRESULT PaintFrame();
-
-        void NotifyPaintFrame() noexcept;
-        void TriggerSystemRedraw(const RECT* const prcDirtyClient);
-<<<<<<< HEAD
-        void TriggerRedraw(const Microsoft::Console::Types::Viewport& region) override;
-        void TriggerRedraw(const COORD* const pcoord) override;
-        void TriggerRedrawCursor(const COORD* const pcoord) override;
-        void TriggerRedrawAll() override;
-        void TriggerTeardown() noexcept override;
-
-        void TriggerSelection() override;
-        void TriggerScroll() override;
-        void TriggerScroll(const COORD* const pcoordDelta) override;
-
-        void TriggerFlush(const bool circling) override;
-        void TriggerTitleChange() override;
-=======
-        void TriggerRedraw(const Microsoft::Console::Types::Viewport& region);
-        void TriggerRedraw(const COORD* const pcoord);
-        void TriggerRedrawCursor(const COORD* const pcoord);
-        void TriggerRedrawAll();
-        void TriggerTeardown() noexcept;
-
-        void TriggerSelection();
-        void TriggerScroll();
-        void TriggerScroll(const COORD* const pcoordDelta);
-
-        void TriggerCircling();
-        void TriggerTitleChange();
-
-        void TriggerNewTextNotification(const std::wstring_view newText);
->>>>>>> ee83081b
-
-        void TriggerFontChange(const int iDpi,
-                               const FontInfoDesired& FontInfoDesired,
-                               _Out_ FontInfo& FontInfo);
-
-        void UpdateSoftFont(const gsl::span<const uint16_t> bitPattern,
-                            const SIZE cellSize,
-                            const size_t centeringHint);
-
-        [[nodiscard]] HRESULT GetProposedFont(const int iDpi,
-                                              const FontInfoDesired& FontInfoDesired,
-                                              _Out_ FontInfo& FontInfo);
-
-        bool IsGlyphWideByFont(const std::wstring_view glyph);
-
-        void EnablePainting();
-        void WaitForPaintCompletionAndDisable(const DWORD dwTimeoutMs);
-        void WaitUntilCanRender();
-
-        void AddRenderEngine(_In_ IRenderEngine* const pEngine);
-
-        void SetRendererEnteredErrorStateCallback(std::function<void()> pfn);
-        void ResetErrorStateAndResume();
-
-        void UpdateLastHoveredInterval(const std::optional<interval_tree::IntervalTree<til::point, size_t>::interval>& newInterval);
-
-    private:
-        static IRenderEngine::GridLineSet s_GetGridlines(const TextAttribute& textAttribute) noexcept;
-        static bool s_IsSoftFontChar(const std::wstring_view& v, const size_t firstSoftFontChar, const size_t lastSoftFontChar);
-
-        [[nodiscard]] HRESULT _PaintFrameForEngine(_In_ IRenderEngine* const pEngine) noexcept;
-        bool _CheckViewportAndScroll();
-        [[nodiscard]] HRESULT _PaintBackground(_In_ IRenderEngine* const pEngine);
-        void _PaintBufferOutput(_In_ IRenderEngine* const pEngine);
-        void _PaintBufferOutputHelper(_In_ IRenderEngine* const pEngine, TextBufferCellIterator it, const COORD target, const bool lineWrapped);
-        void _PaintBufferOutputGridLineHelper(_In_ IRenderEngine* const pEngine, const TextAttribute textAttribute, const size_t cchLine, const COORD coordTarget);
-        void _PaintSelection(_In_ IRenderEngine* const pEngine);
-        void _PaintCursor(_In_ IRenderEngine* const pEngine);
-        void _PaintOverlays(_In_ IRenderEngine* const pEngine);
-        void _PaintOverlay(IRenderEngine& engine, const RenderOverlay& overlay);
-        [[nodiscard]] HRESULT _UpdateDrawingBrushes(_In_ IRenderEngine* const pEngine, const TextAttribute attr, const bool usingSoftFont, const bool isSettingDefaultBrushes);
-        [[nodiscard]] HRESULT _PerformScrolling(_In_ IRenderEngine* const pEngine);
-        std::vector<SMALL_RECT> _GetSelectionRects() const;
-        void _ScrollPreviousSelection(const til::point delta);
-        [[nodiscard]] HRESULT _PaintTitle(IRenderEngine* const pEngine);
-        [[nodiscard]] std::optional<CursorOptions> _GetCursorInfo();
-        [[nodiscard]] HRESULT _PrepareRenderInfo(_In_ IRenderEngine* const pEngine);
-
-        const RenderSettings& _renderSettings;
-        std::array<IRenderEngine*, 2> _engines{};
-        IRenderData* _pData = nullptr; // Non-ownership pointer
-        std::unique_ptr<RenderThread> _pThread;
-        static constexpr size_t _firstSoftFontChar = 0xEF20;
-        size_t _lastSoftFontChar = 0;
-        std::optional<interval_tree::IntervalTree<til::point, size_t>::interval> _hoveredInterval;
-        Microsoft::Console::Types::Viewport _viewport;
-        std::vector<Cluster> _clusterBuffer;
-        std::vector<SMALL_RECT> _previousSelection;
-        std::function<void()> _pfnRendererEnteredErrorState;
-        bool _destructing = false;
-
-#ifdef UNIT_TESTING
-        friend class ConptyOutputTests;
-#endif
-    };
-}
+/*++
+Copyright (c) Microsoft Corporation
+Licensed under the MIT license.
+
+Module Name:
+- Renderer.hpp
+
+Abstract:
+- This is the definition of our renderer.
+- It provides interfaces for the console application to notify when various portions of the console state have changed and need to be redrawn.
+- It requires a data interface to fetch relevant console structures required for drawing and a drawing engine target for output.
+
+Author(s):
+- Michael Niksa (MiNiksa) 17-Nov-2015
+--*/
+
+#pragma once
+
+#include "../inc/IRenderEngine.hpp"
+#include "../inc/RenderSettings.hpp"
+
+#include "thread.hpp"
+
+#include "../../buffer/out/textBuffer.hpp"
+#include "../../buffer/out/CharRow.hpp"
+
+namespace Microsoft::Console::Render
+{
+    class Renderer
+    {
+    public:
+        Renderer(const RenderSettings& renderSettings,
+                 IRenderData* pData,
+                 _In_reads_(cEngines) IRenderEngine** const pEngine,
+                 const size_t cEngines,
+                 std::unique_ptr<RenderThread> thread);
+
+        ~Renderer();
+
+        [[nodiscard]] HRESULT PaintFrame();
+
+        void NotifyPaintFrame() noexcept;
+        void TriggerSystemRedraw(const RECT* const prcDirtyClient);
+        void TriggerRedraw(const Microsoft::Console::Types::Viewport& region);
+        void TriggerRedraw(const COORD* const pcoord);
+        void TriggerRedrawCursor(const COORD* const pcoord);
+        void TriggerRedrawAll();
+        void TriggerTeardown() noexcept;
+
+        void TriggerSelection();
+        void TriggerScroll();
+        void TriggerScroll(const COORD* const pcoordDelta);
+
+        void TriggerFlush(const bool circling);
+        void TriggerTitleChange();
+
+        void TriggerNewTextNotification(const std::wstring_view newText);
+
+        void TriggerFontChange(const int iDpi,
+                               const FontInfoDesired& FontInfoDesired,
+                               _Out_ FontInfo& FontInfo);
+
+        void UpdateSoftFont(const gsl::span<const uint16_t> bitPattern,
+                            const SIZE cellSize,
+                            const size_t centeringHint);
+
+        [[nodiscard]] HRESULT GetProposedFont(const int iDpi,
+                                              const FontInfoDesired& FontInfoDesired,
+                                              _Out_ FontInfo& FontInfo);
+
+        bool IsGlyphWideByFont(const std::wstring_view glyph);
+
+        void EnablePainting();
+        void WaitForPaintCompletionAndDisable(const DWORD dwTimeoutMs);
+        void WaitUntilCanRender();
+
+        void AddRenderEngine(_In_ IRenderEngine* const pEngine);
+
+        void SetRendererEnteredErrorStateCallback(std::function<void()> pfn);
+        void ResetErrorStateAndResume();
+
+        void UpdateLastHoveredInterval(const std::optional<interval_tree::IntervalTree<til::point, size_t>::interval>& newInterval);
+
+    private:
+        static IRenderEngine::GridLineSet s_GetGridlines(const TextAttribute& textAttribute) noexcept;
+        static bool s_IsSoftFontChar(const std::wstring_view& v, const size_t firstSoftFontChar, const size_t lastSoftFontChar);
+
+        [[nodiscard]] HRESULT _PaintFrameForEngine(_In_ IRenderEngine* const pEngine) noexcept;
+        bool _CheckViewportAndScroll();
+        [[nodiscard]] HRESULT _PaintBackground(_In_ IRenderEngine* const pEngine);
+        void _PaintBufferOutput(_In_ IRenderEngine* const pEngine);
+        void _PaintBufferOutputHelper(_In_ IRenderEngine* const pEngine, TextBufferCellIterator it, const COORD target, const bool lineWrapped);
+        void _PaintBufferOutputGridLineHelper(_In_ IRenderEngine* const pEngine, const TextAttribute textAttribute, const size_t cchLine, const COORD coordTarget);
+        void _PaintSelection(_In_ IRenderEngine* const pEngine);
+        void _PaintCursor(_In_ IRenderEngine* const pEngine);
+        void _PaintOverlays(_In_ IRenderEngine* const pEngine);
+        void _PaintOverlay(IRenderEngine& engine, const RenderOverlay& overlay);
+        [[nodiscard]] HRESULT _UpdateDrawingBrushes(_In_ IRenderEngine* const pEngine, const TextAttribute attr, const bool usingSoftFont, const bool isSettingDefaultBrushes);
+        [[nodiscard]] HRESULT _PerformScrolling(_In_ IRenderEngine* const pEngine);
+        std::vector<SMALL_RECT> _GetSelectionRects() const;
+        void _ScrollPreviousSelection(const til::point delta);
+        [[nodiscard]] HRESULT _PaintTitle(IRenderEngine* const pEngine);
+        [[nodiscard]] std::optional<CursorOptions> _GetCursorInfo();
+        [[nodiscard]] HRESULT _PrepareRenderInfo(_In_ IRenderEngine* const pEngine);
+
+        const RenderSettings& _renderSettings;
+        std::array<IRenderEngine*, 2> _engines{};
+        IRenderData* _pData = nullptr; // Non-ownership pointer
+        std::unique_ptr<RenderThread> _pThread;
+        static constexpr size_t _firstSoftFontChar = 0xEF20;
+        size_t _lastSoftFontChar = 0;
+        std::optional<interval_tree::IntervalTree<til::point, size_t>::interval> _hoveredInterval;
+        Microsoft::Console::Types::Viewport _viewport;
+        std::vector<Cluster> _clusterBuffer;
+        std::vector<SMALL_RECT> _previousSelection;
+        std::function<void()> _pfnRendererEnteredErrorState;
+        bool _destructing = false;
+
+#ifdef UNIT_TESTING
+        friend class ConptyOutputTests;
+#endif
+    };
+}