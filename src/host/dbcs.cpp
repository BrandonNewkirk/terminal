// Copyright (c) Microsoft Corporation.
// Licensed under the MIT license.

#include "precomp.h"
#include "dbcs.h"
#include "misc.h"

#include "../types/inc/convert.hpp"
#include "../types/inc/GlyphWidth.hpp"

#include "../interactivity/inc/ServiceLocator.hpp"

#pragma hdrstop

using Microsoft::Console::Interactivity::ServiceLocator;
// Routine Description:
// - This routine check bisected on Ascii string end.
// Arguments:
// - pchBuf - Pointer to Ascii string buffer.
// - cbBuf - Number of Ascii string.
// Return Value:
// - TRUE - Bisected character.
// - FALSE - Correctly.
bool CheckBisectStringA(_In_reads_bytes_(cbBuf) PCHAR pchBuf, _In_ DWORD cbBuf, const CPINFO* const pCPInfo)
{
    while (cbBuf)
    {
        if (IsDBCSLeadByteConsole(*pchBuf, pCPInfo))
        {
            if (cbBuf <= 1)
            {
                return true;
            }
            else
            {
                pchBuf += 2;
                cbBuf -= 2;
            }
        }
        else
        {
            pchBuf++;
            cbBuf--;
        }
    }

    return false;
}

// Routine Description:
// - This routine removes the double copies of characters used when storing DBCS/Double-wide characters in the text buffer.
// - It munges up Unicode cells that are about to be returned whenever there is DBCS data and a raster font is enabled.
// - This function is ONLY FOR COMPATIBILITY PURPOSES. Please do not introduce new usages.
// Arguments:
// - buffer - The buffer to walk and fix
// Return Value:
// - The length of the final modified buffer.
DWORD UnicodeRasterFontCellMungeOnRead(const std::span<CHAR_INFO> buffer)
{
    // Walk through the source CHAR_INFO and copy each to the destination.
    // EXCEPT for trailing bytes (this will de-duplicate the leading/trailing byte double copies of the CHAR_INFOs as stored in the buffer).

    // Set up indices used for arrays.
    DWORD iDst = 0;

    // Walk through every CHAR_INFO
    for (DWORD iSrc = 0; iSrc < buffer.size(); iSrc++)
    {
        // If it's not a trailing byte, copy it straight over, stripping out the Leading/Trailing flags from the attributes field.
        auto& src{ til::at(buffer, iSrc) };
        if (!WI_IsFlagSet(src.Attributes, COMMON_LVB_TRAILING_BYTE))
        {
            auto& dst{ til::at(buffer, iDst) };
            dst = src;
            WI_ClearAllFlags(dst.Attributes, COMMON_LVB_SBCSDBCS);
            iDst++;
        }

        // If it was a trailing byte, we'll just walk past it and keep going.
    }

    // Zero out the remaining part of the destination buffer that we didn't use.
    const auto cchDstToClear = gsl::narrow<DWORD>(buffer.size()) - iDst;

    if (cchDstToClear > 0)
    {
        const auto pciDstClearStart = buffer.data() + iDst;
        ZeroMemory(pciDstClearStart, cchDstToClear * sizeof(CHAR_INFO));
    }

    // Add the additional length we just modified.
    iDst += cchDstToClear;

    // now that we're done, we should have copied, left alone, or cleared the entire length.
    FAIL_FAST_IF(iDst != buffer.size());

    return iDst;
}

// Routine Description:
// - Checks if a char is a lead byte for a given code page.
// Arguments:
// - ch - the char to check.
// - pCPInfo - the code page to check the char in.
// Return Value:
// true if ch is a lead byte, false otherwise.
bool IsDBCSLeadByteConsole(const CHAR ch, const CPINFO* const pCPInfo)
{
    FAIL_FAST_IF_NULL(pCPInfo);
    // NOTE: This must be unsigned for the comparison. If we compare signed, this will never hit
    // because lead bytes are ironically enough always above 0x80 (signed char negative range).
    const auto uchComparison = (unsigned char)ch;

    auto i = 0;
    // this is ok because the array is guaranteed to have 2
    // null bytes at the end.
    while (pCPInfo->LeadByte[i])
    {
        if (pCPInfo->LeadByte[i] <= uchComparison && uchComparison <= pCPInfo->LeadByte[i + 1])
        {
            return true;
        }
        i += 2;
    }
    return false;
}

BYTE CodePageToCharSet(const UINT uiCodePage)
{
    CHARSETINFO csi{};

    if (!TranslateCharsetInfo((DWORD*)IntToPtr(uiCodePage), &csi, TCI_SRCCODEPAGE))
    {
        // On OneCore-based editions of Windows, the extension apiset containing
        // TranslateCharsetInfo is not hosted. OneCoreUAP hosts it, but the lower
        // editions do not. If we find that we failed to delay-load it, fall back
        // to our "simple" OneCore-OK implementation.
        if (GetLastError() == ERROR_PROC_NOT_FOUND)
        {
            switch (uiCodePage)
            {
            case CP_JAPANESE:
                csi.ciCharset = SHIFTJIS_CHARSET;
                break;
            case CP_CHINESE_SIMPLIFIED:
                csi.ciCharset = GB2312_CHARSET;
                break;
            case CP_KOREAN:
                csi.ciCharset = HANGEUL_CHARSET;
                break;
            case CP_CHINESE_TRADITIONAL:
                csi.ciCharset = CHINESEBIG5_CHARSET;
                break;
            }
        }
        else
        {
            csi.ciCharset = OEM_CHARSET;
        }
    }

    return (BYTE)csi.ciCharset;
}

BOOL IsAvailableEastAsianCodePage(const UINT uiCodePage)
{
    const auto CharSet = CodePageToCharSet(uiCodePage);

    switch (CharSet)
    {
    case SHIFTJIS_CHARSET:
    case HANGEUL_CHARSET:
    case CHINESEBIG5_CHARSET:
    case GB2312_CHARSET:
        return true;
    default:
        return false;
    }
<<<<<<< HEAD
=======
}

_Ret_range_(0, cbAnsi)
    ULONG TranslateUnicodeToOem(_In_reads_(cchUnicode) PCWCHAR pwchUnicode,
                                const ULONG cchUnicode,
                                _Out_writes_bytes_(cbAnsi) PCHAR pchAnsi,
                                const ULONG cbAnsi,
                                _Out_ std::unique_ptr<IInputEvent>& partialEvent)
{
    const auto& gci = ServiceLocator::LocateGlobals().getConsoleInformation();
    const auto TmpUni = new (std::nothrow) WCHAR[cchUnicode];
    if (TmpUni == nullptr)
    {
        return 0;
    }

    memcpy(TmpUni, pwchUnicode, cchUnicode * sizeof(WCHAR));

    CHAR AsciiDbcs[2];
    AsciiDbcs[1] = 0;

    ULONG i, j;
    for (i = 0, j = 0; i < cchUnicode && j < cbAnsi; i++, j++)
    {
        if (IsGlyphFullWidth(TmpUni[i]))
        {
            const auto NumBytes = sizeof(AsciiDbcs);
            ConvertToOem(gci.CP, &TmpUni[i], 1, (LPSTR)&AsciiDbcs[0], NumBytes);
            if (IsDBCSLeadByteConsole(AsciiDbcs[0], &gci.CPInfo))
            {
                if (j < cbAnsi - 1)
                { // -1 is safe DBCS in buffer
                    pchAnsi[j] = AsciiDbcs[0];
                    j++;
                    pchAnsi[j] = AsciiDbcs[1];
                    AsciiDbcs[1] = 0;
                }
                else
                {
                    pchAnsi[j] = AsciiDbcs[0];
                    break;
                }
            }
            else
            {
                pchAnsi[j] = AsciiDbcs[0];
                AsciiDbcs[1] = 0;
            }
        }
        else
        {
            ConvertToOem(gci.CP, &TmpUni[i], 1, &pchAnsi[j], 1);
        }
    }

    if (AsciiDbcs[1])
    {
        try
        {
            auto keyEvent = std::make_unique<KeyEvent>();
            if (keyEvent.get())
            {
                keyEvent->SetCharData(AsciiDbcs[1]);
                partialEvent.reset(static_cast<IInputEvent* const>(keyEvent.release()));
            }
        }
        catch (...)
        {
            LOG_HR(wil::ResultFromCaughtException());
        }
    }

    delete[] TmpUni;
    return j;
>>>>>>> 42e8de3b
}
<|MERGE_RESOLUTION|>--- conflicted
+++ resolved
@@ -1,256 +1,179 @@
-// Copyright (c) Microsoft Corporation.
-// Licensed under the MIT license.
-
-#include "precomp.h"
-#include "dbcs.h"
-#include "misc.h"
-
-#include "../types/inc/convert.hpp"
-#include "../types/inc/GlyphWidth.hpp"
-
-#include "../interactivity/inc/ServiceLocator.hpp"
-
-#pragma hdrstop
-
-using Microsoft::Console::Interactivity::ServiceLocator;
-// Routine Description:
-// - This routine check bisected on Ascii string end.
-// Arguments:
-// - pchBuf - Pointer to Ascii string buffer.
-// - cbBuf - Number of Ascii string.
-// Return Value:
-// - TRUE - Bisected character.
-// - FALSE - Correctly.
-bool CheckBisectStringA(_In_reads_bytes_(cbBuf) PCHAR pchBuf, _In_ DWORD cbBuf, const CPINFO* const pCPInfo)
-{
-    while (cbBuf)
-    {
-        if (IsDBCSLeadByteConsole(*pchBuf, pCPInfo))
-        {
-            if (cbBuf <= 1)
-            {
-                return true;
-            }
-            else
-            {
-                pchBuf += 2;
-                cbBuf -= 2;
-            }
-        }
-        else
-        {
-            pchBuf++;
-            cbBuf--;
-        }
-    }
-
-    return false;
-}
-
-// Routine Description:
-// - This routine removes the double copies of characters used when storing DBCS/Double-wide characters in the text buffer.
-// - It munges up Unicode cells that are about to be returned whenever there is DBCS data and a raster font is enabled.
-// - This function is ONLY FOR COMPATIBILITY PURPOSES. Please do not introduce new usages.
-// Arguments:
-// - buffer - The buffer to walk and fix
-// Return Value:
-// - The length of the final modified buffer.
-DWORD UnicodeRasterFontCellMungeOnRead(const std::span<CHAR_INFO> buffer)
-{
-    // Walk through the source CHAR_INFO and copy each to the destination.
-    // EXCEPT for trailing bytes (this will de-duplicate the leading/trailing byte double copies of the CHAR_INFOs as stored in the buffer).
-
-    // Set up indices used for arrays.
-    DWORD iDst = 0;
-
-    // Walk through every CHAR_INFO
-    for (DWORD iSrc = 0; iSrc < buffer.size(); iSrc++)
-    {
-        // If it's not a trailing byte, copy it straight over, stripping out the Leading/Trailing flags from the attributes field.
-        auto& src{ til::at(buffer, iSrc) };
-        if (!WI_IsFlagSet(src.Attributes, COMMON_LVB_TRAILING_BYTE))
-        {
-            auto& dst{ til::at(buffer, iDst) };
-            dst = src;
-            WI_ClearAllFlags(dst.Attributes, COMMON_LVB_SBCSDBCS);
-            iDst++;
-        }
-
-        // If it was a trailing byte, we'll just walk past it and keep going.
-    }
-
-    // Zero out the remaining part of the destination buffer that we didn't use.
-    const auto cchDstToClear = gsl::narrow<DWORD>(buffer.size()) - iDst;
-
-    if (cchDstToClear > 0)
-    {
-        const auto pciDstClearStart = buffer.data() + iDst;
-        ZeroMemory(pciDstClearStart, cchDstToClear * sizeof(CHAR_INFO));
-    }
-
-    // Add the additional length we just modified.
-    iDst += cchDstToClear;
-
-    // now that we're done, we should have copied, left alone, or cleared the entire length.
-    FAIL_FAST_IF(iDst != buffer.size());
-
-    return iDst;
-}
-
-// Routine Description:
-// - Checks if a char is a lead byte for a given code page.
-// Arguments:
-// - ch - the char to check.
-// - pCPInfo - the code page to check the char in.
-// Return Value:
-// true if ch is a lead byte, false otherwise.
-bool IsDBCSLeadByteConsole(const CHAR ch, const CPINFO* const pCPInfo)
-{
-    FAIL_FAST_IF_NULL(pCPInfo);
-    // NOTE: This must be unsigned for the comparison. If we compare signed, this will never hit
-    // because lead bytes are ironically enough always above 0x80 (signed char negative range).
-    const auto uchComparison = (unsigned char)ch;
-
-    auto i = 0;
-    // this is ok because the array is guaranteed to have 2
-    // null bytes at the end.
-    while (pCPInfo->LeadByte[i])
-    {
-        if (pCPInfo->LeadByte[i] <= uchComparison && uchComparison <= pCPInfo->LeadByte[i + 1])
-        {
-            return true;
-        }
-        i += 2;
-    }
-    return false;
-}
-
-BYTE CodePageToCharSet(const UINT uiCodePage)
-{
-    CHARSETINFO csi{};
-
-    if (!TranslateCharsetInfo((DWORD*)IntToPtr(uiCodePage), &csi, TCI_SRCCODEPAGE))
-    {
-        // On OneCore-based editions of Windows, the extension apiset containing
-        // TranslateCharsetInfo is not hosted. OneCoreUAP hosts it, but the lower
-        // editions do not. If we find that we failed to delay-load it, fall back
-        // to our "simple" OneCore-OK implementation.
-        if (GetLastError() == ERROR_PROC_NOT_FOUND)
-        {
-            switch (uiCodePage)
-            {
-            case CP_JAPANESE:
-                csi.ciCharset = SHIFTJIS_CHARSET;
-                break;
-            case CP_CHINESE_SIMPLIFIED:
-                csi.ciCharset = GB2312_CHARSET;
-                break;
-            case CP_KOREAN:
-                csi.ciCharset = HANGEUL_CHARSET;
-                break;
-            case CP_CHINESE_TRADITIONAL:
-                csi.ciCharset = CHINESEBIG5_CHARSET;
-                break;
-            }
-        }
-        else
-        {
-            csi.ciCharset = OEM_CHARSET;
-        }
-    }
-
-    return (BYTE)csi.ciCharset;
-}
-
-BOOL IsAvailableEastAsianCodePage(const UINT uiCodePage)
-{
-    const auto CharSet = CodePageToCharSet(uiCodePage);
-
-    switch (CharSet)
-    {
-    case SHIFTJIS_CHARSET:
-    case HANGEUL_CHARSET:
-    case CHINESEBIG5_CHARSET:
-    case GB2312_CHARSET:
-        return true;
-    default:
-        return false;
-    }
-<<<<<<< HEAD
-=======
-}
-
-_Ret_range_(0, cbAnsi)
-    ULONG TranslateUnicodeToOem(_In_reads_(cchUnicode) PCWCHAR pwchUnicode,
-                                const ULONG cchUnicode,
-                                _Out_writes_bytes_(cbAnsi) PCHAR pchAnsi,
-                                const ULONG cbAnsi,
-                                _Out_ std::unique_ptr<IInputEvent>& partialEvent)
-{
-    const auto& gci = ServiceLocator::LocateGlobals().getConsoleInformation();
-    const auto TmpUni = new (std::nothrow) WCHAR[cchUnicode];
-    if (TmpUni == nullptr)
-    {
-        return 0;
-    }
-
-    memcpy(TmpUni, pwchUnicode, cchUnicode * sizeof(WCHAR));
-
-    CHAR AsciiDbcs[2];
-    AsciiDbcs[1] = 0;
-
-    ULONG i, j;
-    for (i = 0, j = 0; i < cchUnicode && j < cbAnsi; i++, j++)
-    {
-        if (IsGlyphFullWidth(TmpUni[i]))
-        {
-            const auto NumBytes = sizeof(AsciiDbcs);
-            ConvertToOem(gci.CP, &TmpUni[i], 1, (LPSTR)&AsciiDbcs[0], NumBytes);
-            if (IsDBCSLeadByteConsole(AsciiDbcs[0], &gci.CPInfo))
-            {
-                if (j < cbAnsi - 1)
-                { // -1 is safe DBCS in buffer
-                    pchAnsi[j] = AsciiDbcs[0];
-                    j++;
-                    pchAnsi[j] = AsciiDbcs[1];
-                    AsciiDbcs[1] = 0;
-                }
-                else
-                {
-                    pchAnsi[j] = AsciiDbcs[0];
-                    break;
-                }
-            }
-            else
-            {
-                pchAnsi[j] = AsciiDbcs[0];
-                AsciiDbcs[1] = 0;
-            }
-        }
-        else
-        {
-            ConvertToOem(gci.CP, &TmpUni[i], 1, &pchAnsi[j], 1);
-        }
-    }
-
-    if (AsciiDbcs[1])
-    {
-        try
-        {
-            auto keyEvent = std::make_unique<KeyEvent>();
-            if (keyEvent.get())
-            {
-                keyEvent->SetCharData(AsciiDbcs[1]);
-                partialEvent.reset(static_cast<IInputEvent* const>(keyEvent.release()));
-            }
-        }
-        catch (...)
-        {
-            LOG_HR(wil::ResultFromCaughtException());
-        }
-    }
-
-    delete[] TmpUni;
-    return j;
->>>>>>> 42e8de3b
-}
+// Copyright (c) Microsoft Corporation.
+// Licensed under the MIT license.
+
+#include "precomp.h"
+#include "dbcs.h"
+#include "misc.h"
+
+#include "../types/inc/convert.hpp"
+#include "../types/inc/GlyphWidth.hpp"
+
+#include "../interactivity/inc/ServiceLocator.hpp"
+
+#pragma hdrstop
+
+using Microsoft::Console::Interactivity::ServiceLocator;
+// Routine Description:
+// - This routine check bisected on Ascii string end.
+// Arguments:
+// - pchBuf - Pointer to Ascii string buffer.
+// - cbBuf - Number of Ascii string.
+// Return Value:
+// - TRUE - Bisected character.
+// - FALSE - Correctly.
+bool CheckBisectStringA(_In_reads_bytes_(cbBuf) PCHAR pchBuf, _In_ DWORD cbBuf, const CPINFO* const pCPInfo)
+{
+    while (cbBuf)
+    {
+        if (IsDBCSLeadByteConsole(*pchBuf, pCPInfo))
+        {
+            if (cbBuf <= 1)
+            {
+                return true;
+            }
+            else
+            {
+                pchBuf += 2;
+                cbBuf -= 2;
+            }
+        }
+        else
+        {
+            pchBuf++;
+            cbBuf--;
+        }
+    }
+
+    return false;
+}
+
+// Routine Description:
+// - This routine removes the double copies of characters used when storing DBCS/Double-wide characters in the text buffer.
+// - It munges up Unicode cells that are about to be returned whenever there is DBCS data and a raster font is enabled.
+// - This function is ONLY FOR COMPATIBILITY PURPOSES. Please do not introduce new usages.
+// Arguments:
+// - buffer - The buffer to walk and fix
+// Return Value:
+// - The length of the final modified buffer.
+DWORD UnicodeRasterFontCellMungeOnRead(const std::span<CHAR_INFO> buffer)
+{
+    // Walk through the source CHAR_INFO and copy each to the destination.
+    // EXCEPT for trailing bytes (this will de-duplicate the leading/trailing byte double copies of the CHAR_INFOs as stored in the buffer).
+
+    // Set up indices used for arrays.
+    DWORD iDst = 0;
+
+    // Walk through every CHAR_INFO
+    for (DWORD iSrc = 0; iSrc < buffer.size(); iSrc++)
+    {
+        // If it's not a trailing byte, copy it straight over, stripping out the Leading/Trailing flags from the attributes field.
+        auto& src{ til::at(buffer, iSrc) };
+        if (!WI_IsFlagSet(src.Attributes, COMMON_LVB_TRAILING_BYTE))
+        {
+            auto& dst{ til::at(buffer, iDst) };
+            dst = src;
+            WI_ClearAllFlags(dst.Attributes, COMMON_LVB_SBCSDBCS);
+            iDst++;
+        }
+
+        // If it was a trailing byte, we'll just walk past it and keep going.
+    }
+
+    // Zero out the remaining part of the destination buffer that we didn't use.
+    const auto cchDstToClear = gsl::narrow<DWORD>(buffer.size()) - iDst;
+
+    if (cchDstToClear > 0)
+    {
+        const auto pciDstClearStart = buffer.data() + iDst;
+        ZeroMemory(pciDstClearStart, cchDstToClear * sizeof(CHAR_INFO));
+    }
+
+    // Add the additional length we just modified.
+    iDst += cchDstToClear;
+
+    // now that we're done, we should have copied, left alone, or cleared the entire length.
+    FAIL_FAST_IF(iDst != buffer.size());
+
+    return iDst;
+}
+
+// Routine Description:
+// - Checks if a char is a lead byte for a given code page.
+// Arguments:
+// - ch - the char to check.
+// - pCPInfo - the code page to check the char in.
+// Return Value:
+// true if ch is a lead byte, false otherwise.
+bool IsDBCSLeadByteConsole(const CHAR ch, const CPINFO* const pCPInfo)
+{
+    FAIL_FAST_IF_NULL(pCPInfo);
+    // NOTE: This must be unsigned for the comparison. If we compare signed, this will never hit
+    // because lead bytes are ironically enough always above 0x80 (signed char negative range).
+    const auto uchComparison = (unsigned char)ch;
+
+    auto i = 0;
+    // this is ok because the array is guaranteed to have 2
+    // null bytes at the end.
+    while (pCPInfo->LeadByte[i])
+    {
+        if (pCPInfo->LeadByte[i] <= uchComparison && uchComparison <= pCPInfo->LeadByte[i + 1])
+        {
+            return true;
+        }
+        i += 2;
+    }
+    return false;
+}
+
+BYTE CodePageToCharSet(const UINT uiCodePage)
+{
+    CHARSETINFO csi{};
+
+    if (!TranslateCharsetInfo((DWORD*)IntToPtr(uiCodePage), &csi, TCI_SRCCODEPAGE))
+    {
+        // On OneCore-based editions of Windows, the extension apiset containing
+        // TranslateCharsetInfo is not hosted. OneCoreUAP hosts it, but the lower
+        // editions do not. If we find that we failed to delay-load it, fall back
+        // to our "simple" OneCore-OK implementation.
+        if (GetLastError() == ERROR_PROC_NOT_FOUND)
+        {
+            switch (uiCodePage)
+            {
+            case CP_JAPANESE:
+                csi.ciCharset = SHIFTJIS_CHARSET;
+                break;
+            case CP_CHINESE_SIMPLIFIED:
+                csi.ciCharset = GB2312_CHARSET;
+                break;
+            case CP_KOREAN:
+                csi.ciCharset = HANGEUL_CHARSET;
+                break;
+            case CP_CHINESE_TRADITIONAL:
+                csi.ciCharset = CHINESEBIG5_CHARSET;
+                break;
+            }
+        }
+        else
+        {
+            csi.ciCharset = OEM_CHARSET;
+        }
+    }
+
+    return (BYTE)csi.ciCharset;
+}
+
+BOOL IsAvailableEastAsianCodePage(const UINT uiCodePage)
+{
+    const auto CharSet = CodePageToCharSet(uiCodePage);
+
+    switch (CharSet)
+    {
+    case SHIFTJIS_CHARSET:
+    case HANGEUL_CHARSET:
+    case CHINESEBIG5_CHARSET:
+    case GB2312_CHARSET:
+        return true;
+    default:
+        return false;
+    }
+}